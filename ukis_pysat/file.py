#!/usr/bin/env python3

import contextlib
import os
import tempfile
import xml.etree.ElementTree as ET
import zipfile
from datetime import datetime, timezone
from pathlib import Path
from re import compile, Pattern
from typing import List, Union, Dict, Iterator, Tuple, Any


def env_get(key: str) -> str:
    """get an environment variable or fail with a meaningful error message"""
    try:
        return os.environ[key]
    except KeyError:
        raise KeyError(f"No environment variable {key} found")


@contextlib.contextmanager
def get_sentinel_scene_from_dir(indir: Union[str, Path]) -> Iterator[Tuple[Path, str]]:
    """Scan directory for s1 scenes, unzips them if necessary. Tested with Sentinel-1, -2 & -3.

    :param indir: path to zipped S1 scene or directory with S1 scene
    :yields: full_path (directory with scene, str), ident (filename of scene, str)

    >>> with get_sentinel_scene_from_dir(Path(__file__).parents[1] / "tests/testfiles") as (fp, name):
    ...     print(name)
    S1M_hello_from_inside
    """

    if isinstance(indir, str):
        indir = Path(indir)
    pattern: Pattern[str] = compile("^S[1-3]._+")

    for full_path in indir.iterdir():
        ident: str = full_path.stem
        if not pattern.match(ident):
            continue

        if full_path.suffix == ".zip":
            cwd: Path = Path.cwd()
            with tempfile.TemporaryDirectory() as td:
                os.chdir(td)
                try:
                    with zipfile.ZipFile(full_path) as z:
                        z.extractall()
                        with get_sentinel_scene_from_dir(td) as res:
                            yield res
                finally:
                    os.chdir(cwd)
        elif full_path.is_dir():
            yield full_path, ident


def get_polarization_from_s1_filename(filename: str, dual: bool = False) -> Union[str, List[str]]:
    """Get polarization from the filename of a Sentinel-1 scene.
    https://sentinel.esa.int/web/sentinel/user-guides/sentinel-1-sar/naming-conventions.

    :param filename: top-level SENTINEL-1 product folder name
    :param dual: boolean (default: True), optional
    :return: str or list

    >>> get_polarization_from_s1_filename("MMM_BB_TTTR_1SDH_YYYYMMDDTHHMMSS_YYYYMMDDTHHMMSS_OOOOOO_DDDDDD_CCCC.SAFE.zip")
    'HH'
    >>> get_polarization_from_s1_filename("MMM_BB_TTTR_1SSH_YYYYMMDDTHHMMSS_YYYYMMDDTHHMMSS_OOOOOO_DDDDDD_CCCC.SAFE.zip")
    'HH'
    >>> get_polarization_from_s1_filename("MMM_BB_TTTR_2SSV_YYYYMMDDTHHMMSS_YYYYMMDDTHHMMSS_OOOOOO_DDDDDD_CCCC.SAFE.zip")
    'VV'
    >>> get_polarization_from_s1_filename("MMM_BB_TTTR_1SDV_YYYYMMDDTHHMMSS_YYYYMMDDTHHMMSS_OOOOOO_DDDDDD_CCCC.SAFE.zip", True)
    ['VV', 'VH']
    """
    polarization_dict: Dict[str, Union[str, List[str]]] = {
        "SSV": "VV",
        "SSH": "HH",
        "SDV": ["VV", "VH"],
        "SDH": ["HH", "HV"],
    }

    polarization: Union[str, List[str]] = polarization_dict[filename[13:16]]
    if not dual and isinstance(polarization, list):
        return polarization[0]
    else:
        return polarization


def get_ts_from_sentinel_filename(filename: str, start_date: bool = True, dformat: str = "%Y%m%dT%H%M%S") -> datetime:
    """Get timestamp from the filename of a Sentinel scene, according to naming conventions.
    Currently works for S1, S2 & S3.

    :param  filename: top-level SENTINEL product folder or file name
    :param start_date: boolean (default: True), False is Stop Date, optional
    :param dformat: str, (default: %Y%m%dT%H%M%S)
    :return: datetime.datetime object with timezone information

    >>> get_ts_from_sentinel_filename("S1M_BB_TTTR_LFPP_20200113T074619_YYYYMMDDTHHMMSS_OOOOOO_DDDDDD_CCCC.SAFE.zip")
    datetime.datetime(2020, 1, 13, 7, 46, 19, tzinfo=datetime.timezone.utc)
    >>> get_ts_from_sentinel_filename("S1M_BB_TTTR_LFPP_YYYYMMDDTHHMMSS_20200113T002219_OOOOOO_DDDDDD_CCCC.SAFE.zip", False)
    datetime.datetime(2020, 1, 13, 0, 22, 19, tzinfo=datetime.timezone.utc)
    >>> get_ts_from_sentinel_filename("S3M_OL_L_TTT____20200113T074619_YYYYMMDDTHHMMSS_YYYYMMDDTHHMMSS_i_GGG_c.SEN3")
    datetime.datetime(2020, 1, 13, 7, 46, 19, tzinfo=datetime.timezone.utc)
    >>> get_ts_from_sentinel_filename("S3M_OL_L_TTTTTT_yyyymmddThhmmss_20200113T074619_YYYYMMDDTHHMMSS_i_GGG_c.SEN3", False)
    datetime.datetime(2020, 1, 13, 7, 46, 19, tzinfo=datetime.timezone.utc)
    >>> get_ts_from_sentinel_filename("S2AM_MSIXXX_20200113T074619_Nxxyy_ROOO_Txxxxx_<Product Discriminator>.SAFE")
    datetime.datetime(2020, 1, 13, 7, 46, 19, tzinfo=datetime.timezone.utc)
    """
    if filename.startswith("S2"):
        return datetime.strptime(filename.split("_")[2], dformat).replace(tzinfo=timezone.utc)
    elif filename.startswith("S1"):
        if start_date:
            return datetime.strptime(filename.split("_")[4], dformat).replace(tzinfo=timezone.utc)
        else:
            return datetime.strptime(filename.split("_")[5], dformat).replace(tzinfo=timezone.utc)
    else:
        if start_date:
            return datetime.strptime(filename[16:31], dformat).replace(tzinfo=timezone.utc)
        else:
            return datetime.strptime(filename[32:47], dformat).replace(tzinfo=timezone.utc)


<<<<<<< HEAD
def get_footprint_from_manifest(xml_path: Union[str, Path]) -> Any:
=======
def get_sat_ts_from_datetime(dt: datetime, dformat: str = "%Y%m%dT%H%M%S") -> str:
    """Get ESA timestamp string (used in their filenames) from datetime object.

    :param dt: datetime.datetime object
    :param dformat: : str, (default: %Y%m%dT%H%M%S)
    :return: ESA timestamp as string

    >>> get_sat_ts_from_datetime(datetime(2020, 1, 13, 7, 46, 19, tzinfo=timezone.utc)
    '20200113T074619'
    """
    return dt.strftime(dformat)


def get_footprint_from_manifest(xml_path):
>>>>>>> 23000a28
    """Return a shapely polygon with footprint of scene, tested for Sentinel-1.

    :param xml_path: path to manifest.safe
    :return: shapely polygon

    >>> get_footprint_from_manifest(Path(__file__).parents[1] / "tests/testfiles/manifest.safe").wkt
    'POLYGON ((149.766922 -24.439564, 153.728622 -23.51771, 154.075058 -24.737713, 150.077042 -25.668921, 149.766922 -24.439564))'
    """
    try:
        from shapely.geometry import Polygon  # type: ignore
    except ImportError:
        raise ImportError("get_footprint_from_manifest requires optional dependency Shapely.")
    tree: ET.ElementTree = ET.parse(xml_path)
    root: ET.Element = tree.getroot()
    for elem in root.iter("metadataSection"):
        for child in elem.iter():
            if child.tag == "{http://www.opengis.net/gml}coordinates":
                coords = child.text
                assert coords is not None, "Footprint not found"
                vertices: List = []
                for i in coords.split(" "):
                    c = i.split(",")
                    vertices.append((float(c[1]), float(c[0])))
                return Polygon(vertices)
    raise KeyError("Footprint not found")


def get_origin_from_manifest(xml_path: Union[str, Path]) -> str:
    """Get origin from manifest file, tested for Sentinel-1.

    :param xml_path: path to manifest.safe
    :return: country of origin

    >>> get_origin_from_manifest(Path(__file__).parents[1] / "tests/testfiles/manifest.safe")
    'United Kingdom'
    """
    tree: ET.ElementTree = ET.parse(xml_path)
    root: ET.Element = tree.getroot()
    for elem in root.iter("metadataSection"):
        for child in elem.iter():
            if child.tag == "{http://www.esa.int/safe/sentinel-1.0}facility":
                return child.attrib["country"]
    raise KeyError("Country of origin not found.")


def get_ipf_from_manifest(xml_path: Union[str, Path]) -> float:
    """Get IPF version from manifest file, tested for Sentinel-1.

    :param xml_path: path to manifest.safe
    :return: ipf version (float)

    >>> get_ipf_from_manifest(Path(__file__).parents[1] / "tests/testfiles/manifest.safe")
    2.82
    """
    tree: ET.ElementTree = ET.parse(xml_path)
    root: ET.Element = tree.getroot()
    for elem in root.iter("metadataSection"):
        for child in elem.iter():
            if child.tag == "{http://www.esa.int/safe/sentinel-1.0}software":
                return float(child.attrib["version"])
    raise KeyError("IPF Version not found.")


def get_pixel_spacing(scenedir: Union[str, Path], polarization: str = "HH") -> Tuple[float, float]:
    """Get pixel spacing, tested for Sentinel-1.

    :param scenedir: path to unzipped SAFE-directory of scene
    :param polarization: str (default: 'HH')
    :return: tuple with pixel spacing in meters and degrees as floats

    >>> get_pixel_spacing(Path(__file__).parents[1] / "tests/testfiles")
    (40.0, 0.0003593261136478086)
    """
    if isinstance(scenedir, str):
        scenedir = Path(scenedir)
    for path_to_file in scenedir.joinpath("annotation").iterdir():
        if path_to_file.suffix == ".xml" and path_to_file.name.split("-")[3] == polarization.lower():
            tree: ET.ElementTree = ET.parse(path_to_file)
            root: ET.Element = tree.getroot()
            for elem in root.iter("imageInformation"):
                for child in elem.iter():
                    if child.tag == "rangePixelSpacing":
                        assert child.text is not None, "Pixel Spacing not found."
                        pixel_spacing_meter = float(child.text)
                        pixel_spacing_degree = (pixel_spacing_meter / 10.0) * 8.983152841195215e-5

                        return pixel_spacing_meter, pixel_spacing_degree
    raise KeyError("Pixel Spacing not found.")


def get_proj_string(footprint: Any) -> str:
    """Get UTM projection string the centroid of footprint is located in. Footprint itself might cover multiple UTM
    zones.

    :param footprint: shapely polygon
    :return: string with information about projection

    >>> get_proj_string(get_footprint_from_manifest(Path(__file__).parents[1] / "tests/testfiles/manifest.safe"))
    '+proj=utm +zone=56J, +ellps=WGS84 +datum=WGS84 +units=m +no_defs'
    """
    try:
        import utm  # type: ignore
    except ImportError:
        raise ImportError("get_proj_string requires optional dependency utm.")
    # get UTM coordinates from Lat/lon pair of centroid of footprint
    # coords contains UTM coordinates, UTM zone & UTM letter, e.g. (675539.8854425425, 4478111.711657521, 34, 'T')
    coords: Tuple = utm.from_latlon(footprint.centroid.y, footprint.centroid.x)

    return f"+proj=utm +zone={coords[2]}{coords[3]}, +ellps=WGS84 +datum=WGS84 +units=m +no_defs"


if __name__ == "__main__":
    import doctest

    doctest.testmod()<|MERGE_RESOLUTION|>--- conflicted
+++ resolved
@@ -120,9 +120,6 @@
             return datetime.strptime(filename[32:47], dformat).replace(tzinfo=timezone.utc)
 
 
-<<<<<<< HEAD
-def get_footprint_from_manifest(xml_path: Union[str, Path]) -> Any:
-=======
 def get_sat_ts_from_datetime(dt: datetime, dformat: str = "%Y%m%dT%H%M%S") -> str:
     """Get ESA timestamp string (used in their filenames) from datetime object.
 
@@ -136,8 +133,7 @@
     return dt.strftime(dformat)
 
 
-def get_footprint_from_manifest(xml_path):
->>>>>>> 23000a28
+def get_footprint_from_manifest(xml_path: Union[str, Path]) -> Any:
     """Return a shapely polygon with footprint of scene, tested for Sentinel-1.
 
     :param xml_path: path to manifest.safe
