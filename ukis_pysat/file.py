#!/usr/bin/env python3

import contextlib
import os
<<<<<<< HEAD
=======
import re
>>>>>>> 38fd4a7e
import tempfile
import xml.etree.ElementTree as ET
import zipfile
from datetime import datetime, timezone
<<<<<<< HEAD
from re import compile, Pattern
=======
from pathlib import Path
>>>>>>> 38fd4a7e

from typing import List, Union, Dict, Iterator, Tuple, Any


def env_get(key: str) -> str:
    """get an environment variable or fail with a meaningful error message"""
    try:
        return os.environ[key]
    except KeyError:
        raise KeyError(f"No environment variable {key} found")


@contextlib.contextmanager
def get_sentinel_scene_from_dir(indir: str) -> Iterator[Tuple[str, str]]:
    """Scan directory for s1 scenes, unzips them if necessary. Tested with Sentinel-1, -2 & -3.

    :param indir: path to zipped S1 scene or directory with S1 scene
    :yields: full_path (directory with scene, str), ident (filename of scene, str)

    >>> with get_sentinel_scene_from_dir(Path(__file__).parents[1] / "tests/testfiles") as (fp, name):
    ...     print(name)
    S1M_hello_from_inside
    """
<<<<<<< HEAD
    pattern: Pattern[str] = compile("^S[1-3]._+")

    for entry in os.listdir(indir):
        full_path: str = os.path.join(indir, entry)

        ident: str = os.path.splitext(os.path.basename(full_path))[0]
        if not pattern.match(ident):
            continue

        if full_path.endswith(".zip"):
            cwd: str = os.getcwd()
            scene_zip: str = os.path.abspath(full_path)
=======
    if isinstance(indir, str):
        indir = Path(indir)
    pattern = re.compile("^S[1-3]._+")

    for full_path in indir.iterdir():
        ident = full_path.stem
        if not pattern.match(ident):
            continue

        if full_path.suffix == ".zip":
            cwd = Path.cwd()
>>>>>>> 38fd4a7e
            with tempfile.TemporaryDirectory() as td:
                td = Path(td)
                os.chdir(td)
                try:
                    with zipfile.ZipFile(full_path) as z:
                        z.extractall()
                        with get_sentinel_scene_from_dir(td) as res:
                            yield res
                finally:
                    os.chdir(cwd)
        elif full_path.is_dir():
            yield full_path, ident


def get_polarization_from_s1_filename(filename: str, dual: bool = False) -> Union[str, List[str]]:
    """Get polarization from the filename of a Sentinel-1 scene.
    https://sentinel.esa.int/web/sentinel/user-guides/sentinel-1-sar/naming-conventions.

    :param filename: top-level SENTINEL-1 product folder name
    :param dual: boolean (default: True), optional
    :return: str or list

    >>> get_polarization_from_s1_filename("MMM_BB_TTTR_1SDH_YYYYMMDDTHHMMSS_YYYYMMDDTHHMMSS_OOOOOO_DDDDDD_CCCC.SAFE.zip")
    'HH'
    >>> get_polarization_from_s1_filename("MMM_BB_TTTR_1SSH_YYYYMMDDTHHMMSS_YYYYMMDDTHHMMSS_OOOOOO_DDDDDD_CCCC.SAFE.zip")
    'HH'
    >>> get_polarization_from_s1_filename("MMM_BB_TTTR_2SSV_YYYYMMDDTHHMMSS_YYYYMMDDTHHMMSS_OOOOOO_DDDDDD_CCCC.SAFE.zip")
    'VV'
    >>> get_polarization_from_s1_filename("MMM_BB_TTTR_1SDV_YYYYMMDDTHHMMSS_YYYYMMDDTHHMMSS_OOOOOO_DDDDDD_CCCC.SAFE.zip", True)
    ['VV', 'VH']
    """
    polarization_dict: Dict[str, Union[str, List[str]]] = {
        "SSV": "VV",
        "SSH": "HH",
        "SDV": ["VV", "VH"],
        "SDH": ["HH", "HV"],
    }

    polarization: Union[str, List[str]] = polarization_dict[filename[13:16]]
    if not dual and isinstance(polarization, list):
        return polarization[0]
    else:
        return polarization


def get_ts_from_sentinel_filename(filename: str, start_date: bool = True) -> datetime:
    """Get timestamp from the filename of a Sentinel scene, according to naming conventions.
    Currently works for S1, S2 & S3.

    :param  filename: top-level SENTINEL product folder or file name
    :param start_date: boolean (default: True), False is Stop Date, optional
    :return: datetime.datetime object with timezone information

    >>> get_ts_from_sentinel_filename("S1M_BB_TTTR_LFPP_20200113T074619_YYYYMMDDTHHMMSS_OOOOOO_DDDDDD_CCCC.SAFE.zip")
    datetime.datetime(2020, 1, 13, 7, 46, 19, tzinfo=datetime.timezone.utc)
    >>> get_ts_from_sentinel_filename("S1M_BB_TTTR_LFPP_YYYYMMDDTHHMMSS_20200113T002219_OOOOOO_DDDDDD_CCCC.SAFE.zip", False)
    datetime.datetime(2020, 1, 13, 0, 22, 19, tzinfo=datetime.timezone.utc)
    >>> get_ts_from_sentinel_filename("S3M_OL_L_TTT____20200113T074619_YYYYMMDDTHHMMSS_YYYYMMDDTHHMMSS_i_GGG_c.SEN3")
    datetime.datetime(2020, 1, 13, 7, 46, 19, tzinfo=datetime.timezone.utc)
    >>> get_ts_from_sentinel_filename("S3M_OL_L_TTTTTT_yyyymmddThhmmss_20200113T074619_YYYYMMDDTHHMMSS_i_GGG_c.SEN3", False)
    datetime.datetime(2020, 1, 13, 7, 46, 19, tzinfo=datetime.timezone.utc)
    >>> get_ts_from_sentinel_filename("S2AM_MSIXXX_20200113T074619_Nxxyy_ROOO_Txxxxx_<Product Discriminator>.SAFE")
    datetime.datetime(2020, 1, 13, 7, 46, 19, tzinfo=datetime.timezone.utc)
    """
    if filename.startswith("S2"):
        return datetime.strptime(filename.split("_")[2], "%Y%m%dT%H%M%S").replace(tzinfo=timezone.utc)
    elif filename.startswith("S1"):
        if start_date:
            return datetime.strptime(filename.split("_")[4], "%Y%m%dT%H%M%S").replace(tzinfo=timezone.utc)
        else:
            return datetime.strptime(filename.split("_")[5], "%Y%m%dT%H%M%S").replace(tzinfo=timezone.utc)
    else:
        if start_date:
            return datetime.strptime(filename[16:31], "%Y%m%dT%H%M%S").replace(tzinfo=timezone.utc)
        else:
            return datetime.strptime(filename[32:47], "%Y%m%dT%H%M%S").replace(tzinfo=timezone.utc)


def get_footprint_from_manifest(xml_path: str) -> Any:
    """Return a shapely polygon with footprint of scene, tested for Sentinel-1.

    :param xml_path: path to manifest.safe
    :return: shapely polygon

    >>> get_footprint_from_manifest(Path(__file__).parents[1] / "tests/testfiles/manifest.safe").wkt
    'POLYGON ((149.766922 -24.439564, 153.728622 -23.51771, 154.075058 -24.737713, 150.077042 -25.668921, 149.766922 -24.439564))'
    """
    try:
        from shapely.geometry import Polygon  # type: ignore
    except ImportError:
        raise ImportError("get_footprint_from_manifest requires optional dependency Shapely.")
    tree: ET.ElementTree = ET.parse(xml_path)
    root: ET.Element = tree.getroot()
    for elem in root.iter("metadataSection"):
        for child in elem.iter():
            if child.tag == "{http://www.opengis.net/gml}coordinates":
                coords = child.text
                assert coords is not None, "Footprint not found"
                vertices: List = []
                for i in coords.split(" "):
                    c = i.split(",")
                    vertices.append((float(c[1]), float(c[0])))
                return Polygon(vertices)
    raise KeyError("Footprint not found")


def get_origin_from_manifest(xml_path: str) -> str:
    """Get origin from manifest file, tested for Sentinel-1.

    :param xml_path: path to manifest.safe
    :return: country of origin

    >>> get_origin_from_manifest(Path(__file__).parents[1] / "tests/testfiles/manifest.safe")
    'United Kingdom'
    """
    tree: ET.ElementTree = ET.parse(xml_path)
    root: ET.Element = tree.getroot()
    for elem in root.iter("metadataSection"):
        for child in elem.iter():
            if child.tag == "{http://www.esa.int/safe/sentinel-1.0}facility":
                return child.attrib["country"]
    raise KeyError("Country of origin not found.")


def get_ipf_from_manifest(xml_path: str) -> float:
    """Get IPF version from manifest file, tested for Sentinel-1.

    :param xml_path: path to manifest.safe
    :return: ipf version (float)

    >>> get_ipf_from_manifest(Path(__file__).parents[1] / "tests/testfiles/manifest.safe")
    2.82
    """
    tree: ET.ElementTree = ET.parse(xml_path)
    root: ET.Element = tree.getroot()
    for elem in root.iter("metadataSection"):
        for child in elem.iter():
            if child.tag == "{http://www.esa.int/safe/sentinel-1.0}software":
                return float(child.attrib["version"])
    raise KeyError("IPF Version not found.")


def get_pixel_spacing(scenedir: str, polarization: str = "HH") -> Tuple[float, float]:
    """Get pixel spacing, tested for Sentinel-1.

    :param scenedir: path to unzipped SAFE-directory of scene
    :param polarization: str (default: 'HH')
    :return: tuple with pixel spacing in meters and degrees as floats

    >>> get_pixel_spacing(Path(__file__).parents[1] / "tests/testfiles")
    (40.0, 0.0003593261136478086)
    """
<<<<<<< HEAD
    for entry in os.listdir(os.path.join(scenedir, "annotation")):
        if entry.endswith(".xml") and entry.split("-")[3] == polarization.lower():
            tree: ET.ElementTree = ET.parse(os.path.join(scenedir, "annotation", entry))
            root: ET.Element = tree.getroot()
=======
    if isinstance(scenedir, str):
        scenedir = Path(scenedir)
    for path_to_file in scenedir.joinpath("annotation").iterdir():
        if path_to_file.suffix == ".xml" and path_to_file.name.split("-")[3] == polarization.lower():
            tree = ET.parse(path_to_file)
            root = tree.getroot()
>>>>>>> 38fd4a7e
            for elem in root.iter("imageInformation"):
                for child in elem.iter():
                    if child.tag == "rangePixelSpacing":
                        assert child.text is not None, "Pixel Spacing not found."
                        pixel_spacing_meter = float(child.text)
                        pixel_spacing_degree = (pixel_spacing_meter / 10.0) * 8.983152841195215e-5

                        return pixel_spacing_meter, pixel_spacing_degree
    raise KeyError("Pixel Spacing not found.")


def get_proj_string(footprint: Any) -> str:
    """Get UTM projection string the centroid of footprint is located in. Footprint itself might cover multiple UTM
    zones.

    :param footprint: shapely polygon
    :return: string with information about projection

    >>> get_proj_string(get_footprint_from_manifest(Path(__file__).parents[1] / "tests/testfiles/manifest.safe"))
    '+proj=utm +zone=56J, +ellps=WGS84 +datum=WGS84 +units=m +no_defs'
    """
    try:
        import utm  # type: ignore
    except ImportError:
        raise ImportError("get_proj_string requires optional dependency utm.")
    # get UTM coordinates from Lat/lon pair of centroid of footprint
    # coords contains UTM coordinates, UTM zone & UTM letter, e.g. (675539.8854425425, 4478111.711657521, 34, 'T')
    coords: Tuple = utm.from_latlon(footprint.centroid.y, footprint.centroid.x)

    return f"+proj=utm +zone={coords[2]}{coords[3]}, +ellps=WGS84 +datum=WGS84 +units=m +no_defs"


if __name__ == "__main__":
    import doctest

    doctest.testmod()<|MERGE_RESOLUTION|>--- conflicted
+++ resolved
@@ -2,20 +2,12 @@
 
 import contextlib
 import os
-<<<<<<< HEAD
-=======
-import re
->>>>>>> 38fd4a7e
 import tempfile
 import xml.etree.ElementTree as ET
 import zipfile
 from datetime import datetime, timezone
-<<<<<<< HEAD
+from pathlib import Path
 from re import compile, Pattern
-=======
-from pathlib import Path
->>>>>>> 38fd4a7e
-
 from typing import List, Union, Dict, Iterator, Tuple, Any
 
 
@@ -28,7 +20,7 @@
 
 
 @contextlib.contextmanager
-def get_sentinel_scene_from_dir(indir: str) -> Iterator[Tuple[str, str]]:
+def get_sentinel_scene_from_dir(indir: Union[str, Path]) -> Iterator[Tuple[str, str]]:
     """Scan directory for s1 scenes, unzips them if necessary. Tested with Sentinel-1, -2 & -3.
 
     :param indir: path to zipped S1 scene or directory with S1 scene
@@ -38,34 +30,20 @@
     ...     print(name)
     S1M_hello_from_inside
     """
-<<<<<<< HEAD
+
+    if isinstance(indir, str):
+        indir: Path = Path(indir)
     pattern: Pattern[str] = compile("^S[1-3]._+")
 
-    for entry in os.listdir(indir):
-        full_path: str = os.path.join(indir, entry)
-
-        ident: str = os.path.splitext(os.path.basename(full_path))[0]
+    for full_path in indir.iterdir():
+        ident: str = full_path.stem
         if not pattern.match(ident):
             continue
 
-        if full_path.endswith(".zip"):
-            cwd: str = os.getcwd()
-            scene_zip: str = os.path.abspath(full_path)
-=======
-    if isinstance(indir, str):
-        indir = Path(indir)
-    pattern = re.compile("^S[1-3]._+")
-
-    for full_path in indir.iterdir():
-        ident = full_path.stem
-        if not pattern.match(ident):
-            continue
-
         if full_path.suffix == ".zip":
-            cwd = Path.cwd()
->>>>>>> 38fd4a7e
+            cwd: Path = Path.cwd()
             with tempfile.TemporaryDirectory() as td:
-                td = Path(td)
+                td: Path = Path(td)
                 os.chdir(td)
                 try:
                     with zipfile.ZipFile(full_path) as z:
@@ -142,7 +120,7 @@
             return datetime.strptime(filename[32:47], "%Y%m%dT%H%M%S").replace(tzinfo=timezone.utc)
 
 
-def get_footprint_from_manifest(xml_path: str) -> Any:
+def get_footprint_from_manifest(xml_path: Union[str, Path]) -> Any:
     """Return a shapely polygon with footprint of scene, tested for Sentinel-1.
 
     :param xml_path: path to manifest.safe
@@ -170,7 +148,7 @@
     raise KeyError("Footprint not found")
 
 
-def get_origin_from_manifest(xml_path: str) -> str:
+def get_origin_from_manifest(xml_path: Union[str, Path]) -> str:
     """Get origin from manifest file, tested for Sentinel-1.
 
     :param xml_path: path to manifest.safe
@@ -188,7 +166,7 @@
     raise KeyError("Country of origin not found.")
 
 
-def get_ipf_from_manifest(xml_path: str) -> float:
+def get_ipf_from_manifest(xml_path: Union[str, Path]) -> float:
     """Get IPF version from manifest file, tested for Sentinel-1.
 
     :param xml_path: path to manifest.safe
@@ -206,7 +184,7 @@
     raise KeyError("IPF Version not found.")
 
 
-def get_pixel_spacing(scenedir: str, polarization: str = "HH") -> Tuple[float, float]:
+def get_pixel_spacing(scenedir: Union[str, Path], polarization: str = "HH") -> Tuple[float, float]:
     """Get pixel spacing, tested for Sentinel-1.
 
     :param scenedir: path to unzipped SAFE-directory of scene
@@ -216,19 +194,12 @@
     >>> get_pixel_spacing(Path(__file__).parents[1] / "tests/testfiles")
     (40.0, 0.0003593261136478086)
     """
-<<<<<<< HEAD
-    for entry in os.listdir(os.path.join(scenedir, "annotation")):
-        if entry.endswith(".xml") and entry.split("-")[3] == polarization.lower():
-            tree: ET.ElementTree = ET.parse(os.path.join(scenedir, "annotation", entry))
-            root: ET.Element = tree.getroot()
-=======
     if isinstance(scenedir, str):
         scenedir = Path(scenedir)
     for path_to_file in scenedir.joinpath("annotation").iterdir():
         if path_to_file.suffix == ".xml" and path_to_file.name.split("-")[3] == polarization.lower():
-            tree = ET.parse(path_to_file)
-            root = tree.getroot()
->>>>>>> 38fd4a7e
+            tree: ET.ElementTree = ET.parse(path_to_file)
+            root: ET.Element = tree.getroot()
             for elem in root.iter("imageInformation"):
                 for child in elem.iter():
                     if child.tag == "rangePixelSpacing":
