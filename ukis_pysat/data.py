#!/usr/bin/env python3

import logging
import math
from itertools import product

import numpy as np
import rasterio
import rasterio.mask
from rasterio import windows
from rasterio.io import MemoryFile
from rasterio.warp import calculate_default_transform, reproject
from rio_toa import reflectance, brightness_temp, toa_utils
from shapely.geometry import box, polygon

from ukis_pysat.members import Platform

logger = logging.getLogger(__name__)


class Image:
    def __init__(self, path=None, dataset=None, arr=None):
        if path:
            if isinstance(path, str):
                self.dataset = rasterio.open(path)
                self.arr = self.dataset.read()
            else:
                raise TypeError(f"path must be of type str")
        else:
            if isinstance(dataset, rasterio.io.DatasetReader) and isinstance(arr, np.ndarray):
                self.dataset = dataset
                self.arr = arr
            else:
                raise TypeError(
                    f"dataset must be of type rasterio.io.DatasetReader and arr must be of type " f"numpy.ndarray"
                )
        self.transform = self.dataset.transform
        self.crs = self.dataset.crs
        self.da_arr = None

    def get_valid_data_bbox(self, nodata=0):
        """bounding box covering the input array's valid data pixels.

        :param nodata: nodata value, optional (default: 0)
        :return: tuple with valid data bounds
        """
        valid_data_window = windows.get_data_window(self.arr, nodata=nodata)
        return windows.bounds(valid_data_window, windows.transform(valid_data_window, self.transform))

    def mask_image(self, bbox, crop=True, pad=False, **kwargs):
        """
        TODO https://github.com/mapbox/rasterio/issues/995
        :param bbox: bounding box of type tuple or Shapely Polygon
        :param crop: bool, see rasterio.mask. Optional, (default: True)
        :param pad: pads image, should only be used when bbox.bounds extent img.bounds, optional (default: False)
        """
        if pad:
            self.dataset = self._pad_to_bbox(bbox, **kwargs).open()

        if isinstance(bbox, polygon.Polygon):
            self.arr, self.transform = rasterio.mask.mask(self.dataset, [bbox], crop=crop)
        elif isinstance(bbox, tuple):
            self.arr, self.transform = rasterio.mask.mask(self.dataset, [box(*bbox)], crop=crop)
        else:
            raise TypeError(f"bbox must be of type tuple or Shapely Polygon")

    def _pad_to_bbox(self, bbox, mode="constant", constant_values=0):
        """Buffers array with biggest difference to bbox and adjusts affine transform matrix. Can be used to fill
        array with nodata values before masking in case bbox only partially overlaps dataset bounds.

        :param bbox: bounding box of type tuple or Shapely Polygon
        :param mode: str, how to pad, see rasterio.pad. Optional (default: 'constant')
        :param constant_values: nodata value, padding should be filled with, optional (default: 0)
        :return: open, buffered dataset in memory
        """
        if isinstance(bbox, polygon.Polygon):
            bbox = bbox.bounds
        elif isinstance(bbox, tuple):
            pass
        else:
            raise TypeError(f"bbox must be of type tuple or Shapely Polygon")

        max_diff_ur = np.max(np.subtract(bbox[2:], tuple(self.dataset.bounds[2:])))
        max_diff_ll = np.max(np.subtract(tuple(self.dataset.bounds[:2]), bbox[:2]))
        max_diff = max(max_diff_ll, max_diff_ur)  # buffer in units

        pad_width = math.ceil(max_diff / self.transform.to_gdal()[1])  # units / pixel_size

        destination = np.zeros(
            (self.dataset.count, self.arr.shape[1] + 2 * pad_width, self.arr.shape[2] + 2 * pad_width,), self.arr.dtype,
        )

        for i in range(0, self.dataset.count):
            destination[i], self.transform = rasterio.pad(
                self.arr[0], self.transform, pad_width, mode, constant_values=constant_values,
            )

        self.arr = destination

        mem_profile = self.dataset.meta
        mem_profile.update(
            {"height": self.arr.shape[-2], "width": self.arr.shape[-1], "transform": self.transform,}
        )

        memfile = MemoryFile()
        ds = memfile.open(**mem_profile)
        ds.write(self.arr)

        return memfile

    def warp(self, dst_crs, resampling_method=0, num_threads=4, resolution=None):
        """Reproject a source raster to a destination raster.

        :param dst_crs: CRS or dict, Target coordinate reference system.
        :param resampling_method: Resampling algorithm, int, defaults to 0 (Nearest)
            numbers: https://github.com/mapbox/rasterio/blob/master/rasterio/enums.py#L28
        :param num_threads: int, number of workers, optional (default: 4)
        :param resolution: tuple (x resolution, y resolution) or float, optional.
            Target resolution, in units of target coordinate reference system.
        """
        # output dimensions and transform for reprojection.
        if resolution:
            transform, width, height = calculate_default_transform(
                self.dataset.crs,
                dst_crs,
                self.dataset.width,
                self.dataset.height,
                *self.dataset.bounds,
                resolution=resolution,
            )
        else:
            transform, width, height = calculate_default_transform(
                self.dataset.crs, dst_crs, self.dataset.width, self.dataset.height, *self.dataset.bounds,
            )

        destination = np.zeros((self.dataset.count, height, width), self.arr.dtype)

        for i in range(0, self.dataset.count):
            reproject(
                source=rasterio.band(self.dataset, i + 1),  # index starting at 1
                destination=destination[i],
                src_transform=self.dataset.transform,
                src_crs=self.dataset.crs,
                dst_transform=transform,
                dst_crs=dst_crs,
                resampling=resampling_method,
                num_threads=num_threads,
            )

        # update for further processing
        self.arr = destination
        self.transform = transform
        self.crs = dst_crs

    def dn2toa(self, platform, metadata=None, wavelengths=None):
        """This method converts digital numbers to top of atmosphere reflectance, like described here:
        https://www.usgs.gov/land-resources/nli/landsat/using-usgs-landsat-level-1-data-product
        TODO rio-toa does not seem to be maintained anymore

        :param platform: image platform, possible Platform.Landsat[5, 7, 8] or Platform.Sentinel2 (<enum 'Platform'>).
        :param metadata: path to metadata file for Landsat (str).
        :param wavelengths: like ["Blue", "Green", "Red", "NIR", "SWIR1", "TIRS", "SWIR2"] for Landsat-5 (list of str).
        """
        if platform in [
            Platform.Landsat5,
            Platform.Landsat7,
            Platform.Landsat8,
        ]:
            if metadata is None:
                logger.warning(
                    "No metadata file provided. Using a simplified DN2TOA conversion that ignores sun angle and "
                    "band specific rescaling factors."
                )
                simple_toa = 0.00002 * self.arr.astype(np.float32) + (-0.100000)
                self.arr = np.array(np.dstack(simple_toa))
            else:
                # if metadata file is provided use a more sophisticated conversion that accounts for the sun angle
                # get factors from metadata file
                mtl = toa_utils._load_mtl(metadata)  # no obvious reason not to call this
                metadata = mtl["L1_METADATA_FILE"]
                sun_elevation = metadata["IMAGE_ATTRIBUTES"]["SUN_ELEVATION"]
                toa = []

                for idx, b in enumerate(sorted(self._lookup_bands(platform, wavelengths))):
                    multiplicative_rescaling_factors = metadata["RADIOMETRIC_RESCALING"][f"REFLECTANCE_MULT_BAND_{b}"]
                    additive_rescaling_factors = metadata["RADIOMETRIC_RESCALING"][f"REFLECTANCE_ADD_BAND_{b}"]

                    if platform == Platform.Landsat8:  # exception for Landsat-8
                        if b in ["10", "11"]:
                            thermal_conversion_constant1 = metadata["THERMAL_CONSTANTS"][f"K1_CONSTANT_BAND_{b}"]
                            thermal_conversion_constant2 = metadata["THERMAL_CONSTANTS"][f"K2_CONSTANT_BAND_{b}"]
                            toa.append(
                                brightness_temp.brightness_temp(
                                    self.arr[:, :, idx],
                                    ML=multiplicative_rescaling_factors,
                                    AL=additive_rescaling_factors,
                                    K1=thermal_conversion_constant1,
                                    K2=thermal_conversion_constant2,
                                )
                            )
                            continue
                    else:
                        if b.startswith("6"):
                            thermal_conversion_constant1 = metadata["TIRS_THERMAL_CONSTANTS"][f"K1_CONSTANT_BAND_{b}"]
                            thermal_conversion_constant2 = metadata["TIRS_THERMAL_CONSTANTS"][f"K2_CONSTANT_BAND_{b}"]
                            toa.append(
                                brightness_temp.brightness_temp(
                                    self.arr[:, :, idx],
                                    ML=multiplicative_rescaling_factors,
                                    AL=additive_rescaling_factors,
                                    K1=thermal_conversion_constant1,
                                    K2=thermal_conversion_constant2,
                                )
                            )
                            continue

                    toa.append(
                        reflectance.reflectance(
                            self.arr[:, :, idx],
                            MR=multiplicative_rescaling_factors,
                            AR=additive_rescaling_factors,
                            E=sun_elevation,
                        )
                    )

                self.arr = np.array(np.dstack(toa))
        elif platform == Platform.Sentinel2:
            self.arr = self.arr.astype(np.float32) / 10000.0
        else:
            logger.warning(
                f"Cannot convert dn2toa. Platform {platform} not supported [Landsat-5, Landsat-7, Landsat-8, "
                f"Sentinel-2]. "
            )

    @staticmethod
    def _lookup_bands(platform, wavelengths):
        """lookup for bands and their according wavelength for Landsat-5, -7 & -8.

        :param: platform: Platform.Landsat[5, 7, 8]
        :param wavelengths: list like ["Blue", "Green", "Red"]
        :return: list of bands like ["1", "2", "3"]
        """
        wave_bands = {
            Platform.Landsat5: {
                "blue": "1",
                "green": "2",
                "red": "3",
                "nir": "4",
                "swir1": "5",
                "tirs": "6",
                "swir2": "7",
            },
            Platform.Landsat7: {
                "blue": "1",
                "green": "2",
                "red": "3",
                "nir": "4",
                "swir1": "5",
                "tirs1": "6_VCID_1",
                "tirs2": "6_VCID_2",
                "swir2": "7",
            },
            Platform.Landsat8: {
                "aerosol": "1",
                "blue": "2",
                "green": "3",
                "red": "4",
                "nir": "5",
                "swir1": "6",
                "swir2": "7",
                "pan": "9",
                "tirs1": "10",
                "tirs2": "11",
            },
        }

        return [wave_bands[platform][wavelength.lower()] for wavelength in wavelengths]

    def get_tiles(self, width=256, height=256, overlap=0):
        """Calculates rasterio.windows.Window, idea from https://stackoverflow.com/a/54525931

        TODO boundless with 'reflect' padding

        :param width: int, optional (default: 256). Tile size in pixels.
        :param height: int, optional (default: 256). Tile size in pixels.
        :param overlap: int, optional (default: 0). Overlap in pixels.
        :yields: window of tile
        """
        logger.info(f"Get tiles with size {width}x{height}.")
        rows = self.arr.shape[-2]
        cols = self.arr.shape[-1]
        offsets = product(range(0, cols, width), range(0, rows, height))
        bounding_window = windows.Window(col_off=0, row_off=0, width=cols, height=rows)
        for col_off, row_off in offsets:
            yield windows.Window(
                col_off=col_off - overlap,
                row_off=row_off - overlap,
                width=width + 2 * overlap,
                height=height + 2 * overlap,
            ).intersection(
                bounding_window
            )  # clip off window parts not in original array

    def smooth_tiles(self, window_tile):
        # TODO using tukey --> https://docs.scipy.org/doc/scipy/reference/generated/scipy.signal.windows.tukey.html
        pass

<<<<<<< HEAD
    def to_dask_array(self, chunk_size=(1, 6000, 6000)):
=======
    def get_subset(self, tile, band=0):
        """Get slice of array.

        :param tile: rasterio.windows.Window tile from get_tiles().
        :param band: Band number (default: 0).
        :return: Sliced numpy array, bounding box of array slice.
        """
        # access window bounds
        bounds = windows.bounds(tile, self.dataset.transform)
        return self.arr[(band,) + tile.toslices()], bounds  # Shape of array is announced with (bands, height, width)

    def get_dask_array(self, chunk_size=(1, 6000, 6000)):
>>>>>>> 1be42399
        """ transforms numpy to dask array

        :param chunk_size: tuple, size of chunk, optional (default: (1, 6000, 6000))
        :return: dask array
        """
        try:
            import dask.array as da
        except ImportError:
            raise ImportError("to_dask_array requires optional dependency dask[array].")

        self.da_arr = da.from_array(self.arr, chunks=chunk_size)
        return self.da_arr

    def write_to_file(self, path_to_file, dtype=rasterio.uint16, driver="GTiff"):
        """
        Write a dataset to file.
        :param path_to_file: str, path to new file
        :param dtype: datatype, optional (default: rasterio.uint16)
        :param driver: str, optional (default: 'GTiff')
        """
        profile = self.dataset.meta
        profile.update(
            {
                "driver": driver,
                "height": self.arr.shape[-2],
                "width": self.arr.shape[-1],
                "dtype": dtype,
                "transform": self.transform,
                "crs": self.crs,
            }
        )

        with rasterio.open(path_to_file, "w", **profile) as dst:
            dst.write(self.arr.astype(dtype))

    def close(self):
        """closes Image"""
        self.dataset.close()


if __name__ == "__main__":
    pass
<|MERGE_RESOLUTION|>--- conflicted
+++ resolved
@@ -1,365 +1,361 @@
-#!/usr/bin/env python3
-
-import logging
-import math
-from itertools import product
-
-import numpy as np
-import rasterio
-import rasterio.mask
-from rasterio import windows
-from rasterio.io import MemoryFile
-from rasterio.warp import calculate_default_transform, reproject
-from rio_toa import reflectance, brightness_temp, toa_utils
-from shapely.geometry import box, polygon
-
-from ukis_pysat.members import Platform
-
-logger = logging.getLogger(__name__)
-
-
-class Image:
-    def __init__(self, path=None, dataset=None, arr=None):
-        if path:
-            if isinstance(path, str):
-                self.dataset = rasterio.open(path)
-                self.arr = self.dataset.read()
-            else:
-                raise TypeError(f"path must be of type str")
-        else:
-            if isinstance(dataset, rasterio.io.DatasetReader) and isinstance(arr, np.ndarray):
-                self.dataset = dataset
-                self.arr = arr
-            else:
-                raise TypeError(
-                    f"dataset must be of type rasterio.io.DatasetReader and arr must be of type " f"numpy.ndarray"
-                )
-        self.transform = self.dataset.transform
-        self.crs = self.dataset.crs
-        self.da_arr = None
-
-    def get_valid_data_bbox(self, nodata=0):
-        """bounding box covering the input array's valid data pixels.
-
-        :param nodata: nodata value, optional (default: 0)
-        :return: tuple with valid data bounds
-        """
-        valid_data_window = windows.get_data_window(self.arr, nodata=nodata)
-        return windows.bounds(valid_data_window, windows.transform(valid_data_window, self.transform))
-
-    def mask_image(self, bbox, crop=True, pad=False, **kwargs):
-        """
-        TODO https://github.com/mapbox/rasterio/issues/995
-        :param bbox: bounding box of type tuple or Shapely Polygon
-        :param crop: bool, see rasterio.mask. Optional, (default: True)
-        :param pad: pads image, should only be used when bbox.bounds extent img.bounds, optional (default: False)
-        """
-        if pad:
-            self.dataset = self._pad_to_bbox(bbox, **kwargs).open()
-
-        if isinstance(bbox, polygon.Polygon):
-            self.arr, self.transform = rasterio.mask.mask(self.dataset, [bbox], crop=crop)
-        elif isinstance(bbox, tuple):
-            self.arr, self.transform = rasterio.mask.mask(self.dataset, [box(*bbox)], crop=crop)
-        else:
-            raise TypeError(f"bbox must be of type tuple or Shapely Polygon")
-
-    def _pad_to_bbox(self, bbox, mode="constant", constant_values=0):
-        """Buffers array with biggest difference to bbox and adjusts affine transform matrix. Can be used to fill
-        array with nodata values before masking in case bbox only partially overlaps dataset bounds.
-
-        :param bbox: bounding box of type tuple or Shapely Polygon
-        :param mode: str, how to pad, see rasterio.pad. Optional (default: 'constant')
-        :param constant_values: nodata value, padding should be filled with, optional (default: 0)
-        :return: open, buffered dataset in memory
-        """
-        if isinstance(bbox, polygon.Polygon):
-            bbox = bbox.bounds
-        elif isinstance(bbox, tuple):
-            pass
-        else:
-            raise TypeError(f"bbox must be of type tuple or Shapely Polygon")
-
-        max_diff_ur = np.max(np.subtract(bbox[2:], tuple(self.dataset.bounds[2:])))
-        max_diff_ll = np.max(np.subtract(tuple(self.dataset.bounds[:2]), bbox[:2]))
-        max_diff = max(max_diff_ll, max_diff_ur)  # buffer in units
-
-        pad_width = math.ceil(max_diff / self.transform.to_gdal()[1])  # units / pixel_size
-
-        destination = np.zeros(
-            (self.dataset.count, self.arr.shape[1] + 2 * pad_width, self.arr.shape[2] + 2 * pad_width,), self.arr.dtype,
-        )
-
-        for i in range(0, self.dataset.count):
-            destination[i], self.transform = rasterio.pad(
-                self.arr[0], self.transform, pad_width, mode, constant_values=constant_values,
-            )
-
-        self.arr = destination
-
-        mem_profile = self.dataset.meta
-        mem_profile.update(
-            {"height": self.arr.shape[-2], "width": self.arr.shape[-1], "transform": self.transform,}
-        )
-
-        memfile = MemoryFile()
-        ds = memfile.open(**mem_profile)
-        ds.write(self.arr)
-
-        return memfile
-
-    def warp(self, dst_crs, resampling_method=0, num_threads=4, resolution=None):
-        """Reproject a source raster to a destination raster.
-
-        :param dst_crs: CRS or dict, Target coordinate reference system.
-        :param resampling_method: Resampling algorithm, int, defaults to 0 (Nearest)
-            numbers: https://github.com/mapbox/rasterio/blob/master/rasterio/enums.py#L28
-        :param num_threads: int, number of workers, optional (default: 4)
-        :param resolution: tuple (x resolution, y resolution) or float, optional.
-            Target resolution, in units of target coordinate reference system.
-        """
-        # output dimensions and transform for reprojection.
-        if resolution:
-            transform, width, height = calculate_default_transform(
-                self.dataset.crs,
-                dst_crs,
-                self.dataset.width,
-                self.dataset.height,
-                *self.dataset.bounds,
-                resolution=resolution,
-            )
-        else:
-            transform, width, height = calculate_default_transform(
-                self.dataset.crs, dst_crs, self.dataset.width, self.dataset.height, *self.dataset.bounds,
-            )
-
-        destination = np.zeros((self.dataset.count, height, width), self.arr.dtype)
-
-        for i in range(0, self.dataset.count):
-            reproject(
-                source=rasterio.band(self.dataset, i + 1),  # index starting at 1
-                destination=destination[i],
-                src_transform=self.dataset.transform,
-                src_crs=self.dataset.crs,
-                dst_transform=transform,
-                dst_crs=dst_crs,
-                resampling=resampling_method,
-                num_threads=num_threads,
-            )
-
-        # update for further processing
-        self.arr = destination
-        self.transform = transform
-        self.crs = dst_crs
-
-    def dn2toa(self, platform, metadata=None, wavelengths=None):
-        """This method converts digital numbers to top of atmosphere reflectance, like described here:
-        https://www.usgs.gov/land-resources/nli/landsat/using-usgs-landsat-level-1-data-product
-        TODO rio-toa does not seem to be maintained anymore
-
-        :param platform: image platform, possible Platform.Landsat[5, 7, 8] or Platform.Sentinel2 (<enum 'Platform'>).
-        :param metadata: path to metadata file for Landsat (str).
-        :param wavelengths: like ["Blue", "Green", "Red", "NIR", "SWIR1", "TIRS", "SWIR2"] for Landsat-5 (list of str).
-        """
-        if platform in [
-            Platform.Landsat5,
-            Platform.Landsat7,
-            Platform.Landsat8,
-        ]:
-            if metadata is None:
-                logger.warning(
-                    "No metadata file provided. Using a simplified DN2TOA conversion that ignores sun angle and "
-                    "band specific rescaling factors."
-                )
-                simple_toa = 0.00002 * self.arr.astype(np.float32) + (-0.100000)
-                self.arr = np.array(np.dstack(simple_toa))
-            else:
-                # if metadata file is provided use a more sophisticated conversion that accounts for the sun angle
-                # get factors from metadata file
-                mtl = toa_utils._load_mtl(metadata)  # no obvious reason not to call this
-                metadata = mtl["L1_METADATA_FILE"]
-                sun_elevation = metadata["IMAGE_ATTRIBUTES"]["SUN_ELEVATION"]
-                toa = []
-
-                for idx, b in enumerate(sorted(self._lookup_bands(platform, wavelengths))):
-                    multiplicative_rescaling_factors = metadata["RADIOMETRIC_RESCALING"][f"REFLECTANCE_MULT_BAND_{b}"]
-                    additive_rescaling_factors = metadata["RADIOMETRIC_RESCALING"][f"REFLECTANCE_ADD_BAND_{b}"]
-
-                    if platform == Platform.Landsat8:  # exception for Landsat-8
-                        if b in ["10", "11"]:
-                            thermal_conversion_constant1 = metadata["THERMAL_CONSTANTS"][f"K1_CONSTANT_BAND_{b}"]
-                            thermal_conversion_constant2 = metadata["THERMAL_CONSTANTS"][f"K2_CONSTANT_BAND_{b}"]
-                            toa.append(
-                                brightness_temp.brightness_temp(
-                                    self.arr[:, :, idx],
-                                    ML=multiplicative_rescaling_factors,
-                                    AL=additive_rescaling_factors,
-                                    K1=thermal_conversion_constant1,
-                                    K2=thermal_conversion_constant2,
-                                )
-                            )
-                            continue
-                    else:
-                        if b.startswith("6"):
-                            thermal_conversion_constant1 = metadata["TIRS_THERMAL_CONSTANTS"][f"K1_CONSTANT_BAND_{b}"]
-                            thermal_conversion_constant2 = metadata["TIRS_THERMAL_CONSTANTS"][f"K2_CONSTANT_BAND_{b}"]
-                            toa.append(
-                                brightness_temp.brightness_temp(
-                                    self.arr[:, :, idx],
-                                    ML=multiplicative_rescaling_factors,
-                                    AL=additive_rescaling_factors,
-                                    K1=thermal_conversion_constant1,
-                                    K2=thermal_conversion_constant2,
-                                )
-                            )
-                            continue
-
-                    toa.append(
-                        reflectance.reflectance(
-                            self.arr[:, :, idx],
-                            MR=multiplicative_rescaling_factors,
-                            AR=additive_rescaling_factors,
-                            E=sun_elevation,
-                        )
-                    )
-
-                self.arr = np.array(np.dstack(toa))
-        elif platform == Platform.Sentinel2:
-            self.arr = self.arr.astype(np.float32) / 10000.0
-        else:
-            logger.warning(
-                f"Cannot convert dn2toa. Platform {platform} not supported [Landsat-5, Landsat-7, Landsat-8, "
-                f"Sentinel-2]. "
-            )
-
-    @staticmethod
-    def _lookup_bands(platform, wavelengths):
-        """lookup for bands and their according wavelength for Landsat-5, -7 & -8.
-
-        :param: platform: Platform.Landsat[5, 7, 8]
-        :param wavelengths: list like ["Blue", "Green", "Red"]
-        :return: list of bands like ["1", "2", "3"]
-        """
-        wave_bands = {
-            Platform.Landsat5: {
-                "blue": "1",
-                "green": "2",
-                "red": "3",
-                "nir": "4",
-                "swir1": "5",
-                "tirs": "6",
-                "swir2": "7",
-            },
-            Platform.Landsat7: {
-                "blue": "1",
-                "green": "2",
-                "red": "3",
-                "nir": "4",
-                "swir1": "5",
-                "tirs1": "6_VCID_1",
-                "tirs2": "6_VCID_2",
-                "swir2": "7",
-            },
-            Platform.Landsat8: {
-                "aerosol": "1",
-                "blue": "2",
-                "green": "3",
-                "red": "4",
-                "nir": "5",
-                "swir1": "6",
-                "swir2": "7",
-                "pan": "9",
-                "tirs1": "10",
-                "tirs2": "11",
-            },
-        }
-
-        return [wave_bands[platform][wavelength.lower()] for wavelength in wavelengths]
-
-    def get_tiles(self, width=256, height=256, overlap=0):
-        """Calculates rasterio.windows.Window, idea from https://stackoverflow.com/a/54525931
-
-        TODO boundless with 'reflect' padding
-
-        :param width: int, optional (default: 256). Tile size in pixels.
-        :param height: int, optional (default: 256). Tile size in pixels.
-        :param overlap: int, optional (default: 0). Overlap in pixels.
-        :yields: window of tile
-        """
-        logger.info(f"Get tiles with size {width}x{height}.")
-        rows = self.arr.shape[-2]
-        cols = self.arr.shape[-1]
-        offsets = product(range(0, cols, width), range(0, rows, height))
-        bounding_window = windows.Window(col_off=0, row_off=0, width=cols, height=rows)
-        for col_off, row_off in offsets:
-            yield windows.Window(
-                col_off=col_off - overlap,
-                row_off=row_off - overlap,
-                width=width + 2 * overlap,
-                height=height + 2 * overlap,
-            ).intersection(
-                bounding_window
-            )  # clip off window parts not in original array
-
-    def smooth_tiles(self, window_tile):
-        # TODO using tukey --> https://docs.scipy.org/doc/scipy/reference/generated/scipy.signal.windows.tukey.html
-        pass
-
-<<<<<<< HEAD
-    def to_dask_array(self, chunk_size=(1, 6000, 6000)):
-=======
-    def get_subset(self, tile, band=0):
-        """Get slice of array.
-
-        :param tile: rasterio.windows.Window tile from get_tiles().
-        :param band: Band number (default: 0).
-        :return: Sliced numpy array, bounding box of array slice.
-        """
-        # access window bounds
-        bounds = windows.bounds(tile, self.dataset.transform)
-        return self.arr[(band,) + tile.toslices()], bounds  # Shape of array is announced with (bands, height, width)
-
-    def get_dask_array(self, chunk_size=(1, 6000, 6000)):
->>>>>>> 1be42399
-        """ transforms numpy to dask array
-
-        :param chunk_size: tuple, size of chunk, optional (default: (1, 6000, 6000))
-        :return: dask array
-        """
-        try:
-            import dask.array as da
-        except ImportError:
-            raise ImportError("to_dask_array requires optional dependency dask[array].")
-
-        self.da_arr = da.from_array(self.arr, chunks=chunk_size)
-        return self.da_arr
-
-    def write_to_file(self, path_to_file, dtype=rasterio.uint16, driver="GTiff"):
-        """
-        Write a dataset to file.
-        :param path_to_file: str, path to new file
-        :param dtype: datatype, optional (default: rasterio.uint16)
-        :param driver: str, optional (default: 'GTiff')
-        """
-        profile = self.dataset.meta
-        profile.update(
-            {
-                "driver": driver,
-                "height": self.arr.shape[-2],
-                "width": self.arr.shape[-1],
-                "dtype": dtype,
-                "transform": self.transform,
-                "crs": self.crs,
-            }
-        )
-
-        with rasterio.open(path_to_file, "w", **profile) as dst:
-            dst.write(self.arr.astype(dtype))
-
-    def close(self):
-        """closes Image"""
-        self.dataset.close()
-
-
-if __name__ == "__main__":
-    pass
+#!/usr/bin/env python3
+
+import logging
+import math
+from itertools import product
+
+import numpy as np
+import rasterio
+import rasterio.mask
+from rasterio import windows
+from rasterio.io import MemoryFile
+from rasterio.warp import calculate_default_transform, reproject
+from rio_toa import reflectance, brightness_temp, toa_utils
+from shapely.geometry import box, polygon
+
+from ukis_pysat.members import Platform
+
+logger = logging.getLogger(__name__)
+
+
+class Image:
+    def __init__(self, path=None, dataset=None, arr=None):
+        if path:
+            if isinstance(path, str):
+                self.dataset = rasterio.open(path)
+                self.arr = self.dataset.read()
+            else:
+                raise TypeError(f"path must be of type str")
+        else:
+            if isinstance(dataset, rasterio.io.DatasetReader) and isinstance(arr, np.ndarray):
+                self.dataset = dataset
+                self.arr = arr
+            else:
+                raise TypeError(
+                    f"dataset must be of type rasterio.io.DatasetReader and arr must be of type " f"numpy.ndarray"
+                )
+        self.transform = self.dataset.transform
+        self.crs = self.dataset.crs
+        self.da_arr = None
+
+    def get_valid_data_bbox(self, nodata=0):
+        """bounding box covering the input array's valid data pixels.
+
+        :param nodata: nodata value, optional (default: 0)
+        :return: tuple with valid data bounds
+        """
+        valid_data_window = windows.get_data_window(self.arr, nodata=nodata)
+        return windows.bounds(valid_data_window, windows.transform(valid_data_window, self.transform))
+
+    def mask_image(self, bbox, crop=True, pad=False, **kwargs):
+        """
+        TODO https://github.com/mapbox/rasterio/issues/995
+        :param bbox: bounding box of type tuple or Shapely Polygon
+        :param crop: bool, see rasterio.mask. Optional, (default: True)
+        :param pad: pads image, should only be used when bbox.bounds extent img.bounds, optional (default: False)
+        """
+        if pad:
+            self.dataset = self._pad_to_bbox(bbox, **kwargs).open()
+
+        if isinstance(bbox, polygon.Polygon):
+            self.arr, self.transform = rasterio.mask.mask(self.dataset, [bbox], crop=crop)
+        elif isinstance(bbox, tuple):
+            self.arr, self.transform = rasterio.mask.mask(self.dataset, [box(*bbox)], crop=crop)
+        else:
+            raise TypeError(f"bbox must be of type tuple or Shapely Polygon")
+
+    def _pad_to_bbox(self, bbox, mode="constant", constant_values=0):
+        """Buffers array with biggest difference to bbox and adjusts affine transform matrix. Can be used to fill
+        array with nodata values before masking in case bbox only partially overlaps dataset bounds.
+
+        :param bbox: bounding box of type tuple or Shapely Polygon
+        :param mode: str, how to pad, see rasterio.pad. Optional (default: 'constant')
+        :param constant_values: nodata value, padding should be filled with, optional (default: 0)
+        :return: open, buffered dataset in memory
+        """
+        if isinstance(bbox, polygon.Polygon):
+            bbox = bbox.bounds
+        elif isinstance(bbox, tuple):
+            pass
+        else:
+            raise TypeError(f"bbox must be of type tuple or Shapely Polygon")
+
+        max_diff_ur = np.max(np.subtract(bbox[2:], tuple(self.dataset.bounds[2:])))
+        max_diff_ll = np.max(np.subtract(tuple(self.dataset.bounds[:2]), bbox[:2]))
+        max_diff = max(max_diff_ll, max_diff_ur)  # buffer in units
+
+        pad_width = math.ceil(max_diff / self.transform.to_gdal()[1])  # units / pixel_size
+
+        destination = np.zeros(
+            (self.dataset.count, self.arr.shape[1] + 2 * pad_width, self.arr.shape[2] + 2 * pad_width,), self.arr.dtype,
+        )
+
+        for i in range(0, self.dataset.count):
+            destination[i], self.transform = rasterio.pad(
+                self.arr[0], self.transform, pad_width, mode, constant_values=constant_values,
+            )
+
+        self.arr = destination
+
+        mem_profile = self.dataset.meta
+        mem_profile.update(
+            {"height": self.arr.shape[-2], "width": self.arr.shape[-1], "transform": self.transform,}
+        )
+
+        memfile = MemoryFile()
+        ds = memfile.open(**mem_profile)
+        ds.write(self.arr)
+
+        return memfile
+
+    def warp(self, dst_crs, resampling_method=0, num_threads=4, resolution=None):
+        """Reproject a source raster to a destination raster.
+
+        :param dst_crs: CRS or dict, Target coordinate reference system.
+        :param resampling_method: Resampling algorithm, int, defaults to 0 (Nearest)
+            numbers: https://github.com/mapbox/rasterio/blob/master/rasterio/enums.py#L28
+        :param num_threads: int, number of workers, optional (default: 4)
+        :param resolution: tuple (x resolution, y resolution) or float, optional.
+            Target resolution, in units of target coordinate reference system.
+        """
+        # output dimensions and transform for reprojection.
+        if resolution:
+            transform, width, height = calculate_default_transform(
+                self.dataset.crs,
+                dst_crs,
+                self.dataset.width,
+                self.dataset.height,
+                *self.dataset.bounds,
+                resolution=resolution,
+            )
+        else:
+            transform, width, height = calculate_default_transform(
+                self.dataset.crs, dst_crs, self.dataset.width, self.dataset.height, *self.dataset.bounds,
+            )
+
+        destination = np.zeros((self.dataset.count, height, width), self.arr.dtype)
+
+        for i in range(0, self.dataset.count):
+            reproject(
+                source=rasterio.band(self.dataset, i + 1),  # index starting at 1
+                destination=destination[i],
+                src_transform=self.dataset.transform,
+                src_crs=self.dataset.crs,
+                dst_transform=transform,
+                dst_crs=dst_crs,
+                resampling=resampling_method,
+                num_threads=num_threads,
+            )
+
+        # update for further processing
+        self.arr = destination
+        self.transform = transform
+        self.crs = dst_crs
+
+    def dn2toa(self, platform, metadata=None, wavelengths=None):
+        """This method converts digital numbers to top of atmosphere reflectance, like described here:
+        https://www.usgs.gov/land-resources/nli/landsat/using-usgs-landsat-level-1-data-product
+        TODO rio-toa does not seem to be maintained anymore
+
+        :param platform: image platform, possible Platform.Landsat[5, 7, 8] or Platform.Sentinel2 (<enum 'Platform'>).
+        :param metadata: path to metadata file for Landsat (str).
+        :param wavelengths: like ["Blue", "Green", "Red", "NIR", "SWIR1", "TIRS", "SWIR2"] for Landsat-5 (list of str).
+        """
+        if platform in [
+            Platform.Landsat5,
+            Platform.Landsat7,
+            Platform.Landsat8,
+        ]:
+            if metadata is None:
+                logger.warning(
+                    "No metadata file provided. Using a simplified DN2TOA conversion that ignores sun angle and "
+                    "band specific rescaling factors."
+                )
+                simple_toa = 0.00002 * self.arr.astype(np.float32) + (-0.100000)
+                self.arr = np.array(np.dstack(simple_toa))
+            else:
+                # if metadata file is provided use a more sophisticated conversion that accounts for the sun angle
+                # get factors from metadata file
+                mtl = toa_utils._load_mtl(metadata)  # no obvious reason not to call this
+                metadata = mtl["L1_METADATA_FILE"]
+                sun_elevation = metadata["IMAGE_ATTRIBUTES"]["SUN_ELEVATION"]
+                toa = []
+
+                for idx, b in enumerate(sorted(self._lookup_bands(platform, wavelengths))):
+                    multiplicative_rescaling_factors = metadata["RADIOMETRIC_RESCALING"][f"REFLECTANCE_MULT_BAND_{b}"]
+                    additive_rescaling_factors = metadata["RADIOMETRIC_RESCALING"][f"REFLECTANCE_ADD_BAND_{b}"]
+
+                    if platform == Platform.Landsat8:  # exception for Landsat-8
+                        if b in ["10", "11"]:
+                            thermal_conversion_constant1 = metadata["THERMAL_CONSTANTS"][f"K1_CONSTANT_BAND_{b}"]
+                            thermal_conversion_constant2 = metadata["THERMAL_CONSTANTS"][f"K2_CONSTANT_BAND_{b}"]
+                            toa.append(
+                                brightness_temp.brightness_temp(
+                                    self.arr[:, :, idx],
+                                    ML=multiplicative_rescaling_factors,
+                                    AL=additive_rescaling_factors,
+                                    K1=thermal_conversion_constant1,
+                                    K2=thermal_conversion_constant2,
+                                )
+                            )
+                            continue
+                    else:
+                        if b.startswith("6"):
+                            thermal_conversion_constant1 = metadata["TIRS_THERMAL_CONSTANTS"][f"K1_CONSTANT_BAND_{b}"]
+                            thermal_conversion_constant2 = metadata["TIRS_THERMAL_CONSTANTS"][f"K2_CONSTANT_BAND_{b}"]
+                            toa.append(
+                                brightness_temp.brightness_temp(
+                                    self.arr[:, :, idx],
+                                    ML=multiplicative_rescaling_factors,
+                                    AL=additive_rescaling_factors,
+                                    K1=thermal_conversion_constant1,
+                                    K2=thermal_conversion_constant2,
+                                )
+                            )
+                            continue
+
+                    toa.append(
+                        reflectance.reflectance(
+                            self.arr[:, :, idx],
+                            MR=multiplicative_rescaling_factors,
+                            AR=additive_rescaling_factors,
+                            E=sun_elevation,
+                        )
+                    )
+
+                self.arr = np.array(np.dstack(toa))
+        elif platform == Platform.Sentinel2:
+            self.arr = self.arr.astype(np.float32) / 10000.0
+        else:
+            logger.warning(
+                f"Cannot convert dn2toa. Platform {platform} not supported [Landsat-5, Landsat-7, Landsat-8, "
+                f"Sentinel-2]. "
+            )
+
+    @staticmethod
+    def _lookup_bands(platform, wavelengths):
+        """lookup for bands and their according wavelength for Landsat-5, -7 & -8.
+
+        :param: platform: Platform.Landsat[5, 7, 8]
+        :param wavelengths: list like ["Blue", "Green", "Red"]
+        :return: list of bands like ["1", "2", "3"]
+        """
+        wave_bands = {
+            Platform.Landsat5: {
+                "blue": "1",
+                "green": "2",
+                "red": "3",
+                "nir": "4",
+                "swir1": "5",
+                "tirs": "6",
+                "swir2": "7",
+            },
+            Platform.Landsat7: {
+                "blue": "1",
+                "green": "2",
+                "red": "3",
+                "nir": "4",
+                "swir1": "5",
+                "tirs1": "6_VCID_1",
+                "tirs2": "6_VCID_2",
+                "swir2": "7",
+            },
+            Platform.Landsat8: {
+                "aerosol": "1",
+                "blue": "2",
+                "green": "3",
+                "red": "4",
+                "nir": "5",
+                "swir1": "6",
+                "swir2": "7",
+                "pan": "9",
+                "tirs1": "10",
+                "tirs2": "11",
+            },
+        }
+
+        return [wave_bands[platform][wavelength.lower()] for wavelength in wavelengths]
+
+    def get_tiles(self, width=256, height=256, overlap=0):
+        """Calculates rasterio.windows.Window, idea from https://stackoverflow.com/a/54525931
+
+        TODO boundless with 'reflect' padding
+
+        :param width: int, optional (default: 256). Tile size in pixels.
+        :param height: int, optional (default: 256). Tile size in pixels.
+        :param overlap: int, optional (default: 0). Overlap in pixels.
+        :yields: window of tile
+        """
+        logger.info(f"Get tiles with size {width}x{height}.")
+        rows = self.arr.shape[-2]
+        cols = self.arr.shape[-1]
+        offsets = product(range(0, cols, width), range(0, rows, height))
+        bounding_window = windows.Window(col_off=0, row_off=0, width=cols, height=rows)
+        for col_off, row_off in offsets:
+            yield windows.Window(
+                col_off=col_off - overlap,
+                row_off=row_off - overlap,
+                width=width + 2 * overlap,
+                height=height + 2 * overlap,
+            ).intersection(
+                bounding_window
+            )  # clip off window parts not in original array
+
+    def smooth_tiles(self, window_tile):
+        # TODO using tukey --> https://docs.scipy.org/doc/scipy/reference/generated/scipy.signal.windows.tukey.html
+        pass
+
+    def get_subset(self, tile, band=0):
+        """Get slice of array.
+
+        :param tile: rasterio.windows.Window tile from get_tiles().
+        :param band: Band number (default: 0).
+        :return: Sliced numpy array, bounding box of array slice.
+        """
+        # access window bounds
+        bounds = windows.bounds(tile, self.dataset.transform)
+        return self.arr[(band,) + tile.toslices()], bounds  # Shape of array is announced with (bands, height, width)
+
+    def to_dask_array(self, chunk_size=(1, 6000, 6000)):
+        """ transforms numpy to dask array
+
+        :param chunk_size: tuple, size of chunk, optional (default: (1, 6000, 6000))
+        :return: dask array
+        """
+        try:
+            import dask.array as da
+        except ImportError:
+            raise ImportError("to_dask_array requires optional dependency dask[array].")
+
+        self.da_arr = da.from_array(self.arr, chunks=chunk_size)
+        return self.da_arr
+
+    def write_to_file(self, path_to_file, dtype=rasterio.uint16, driver="GTiff"):
+        """
+        Write a dataset to file.
+        :param path_to_file: str, path to new file
+        :param dtype: datatype, optional (default: rasterio.uint16)
+        :param driver: str, optional (default: 'GTiff')
+        """
+        profile = self.dataset.meta
+        profile.update(
+            {
+                "driver": driver,
+                "height": self.arr.shape[-2],
+                "width": self.arr.shape[-1],
+                "dtype": dtype,
+                "transform": self.transform,
+                "crs": self.crs,
+            }
+        )
+
+        with rasterio.open(path_to_file, "w", **profile) as dst:
+            dst.write(self.arr.astype(dtype))
+
+    def close(self):
+        """closes Image"""
+        self.dataset.close()
+
+
+if __name__ == "__main__":
+    pass