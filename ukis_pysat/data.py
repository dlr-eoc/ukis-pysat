#!/usr/bin/env python3

import datetime
import shutil
import uuid
from io import BytesIO
from pathlib import Path

from dateutil.parser import parse

from ukis_pysat.stacapi import StacApi

try:
    import numpy as np
    import pystac
    import requests
    import sentinelsat
    from PIL import Image
    from pystac.extensions import sat
    from shapely import geometry, wkt, ops
    from shapely.geometry import shape, mapping
except ImportError as e:
    msg = (
        "ukis_pysat.data dependencies are not installed.\n\n"
        "Please pip install as follows:\n\n"
        "  python -m pip install ukis-pysat[data] --upgrade"
    )
    raise ImportError(str(e) + "\n\n" + msg)

from ukis_pysat.file import env_get
from ukis_pysat.members import Datahub


class Source:
    """
    Provides methods to query data sources for metadata and download images and quicklooks (APIs only).
    Remote APIs and local data directories that hold metadata files are supported.
    """

    def __init__(self, datahub, catalog=None, url=None):
        """
        :param datahub: Data source (<enum 'Datahub'>).
        :param catalog: Only applicable if datahub is 'STAC_local'. Can be one of the following types:
                        Path to STAC Catalog file catalog.json (String, Path).
                        Pystac Catalog or Collection object (pystac.catalog.Catalog, pystac.collection.Collection).
                        None initializes an empty catalog.
                        (default: None)
        :param url: Only applicable if datahub is 'STAC_API'. STAC Server endpoint, reads from STAC_API_URL environment
                        variable by default
                        (default: None)
        """
        self.src = datahub

        if self.src == Datahub.STAC_local:
            # connect to STAC Catalog
            if isinstance(catalog, (pystac.catalog.Catalog, pystac.collection.Collection)):
                self.api = catalog
            elif isinstance(catalog, (str, Path)):
                href = Path(catalog).resolve().as_uri()
                self.api = pystac.catalog.Catalog.from_file(href)
            elif catalog is None:
                self.api = self._init_catalog()
            else:
                raise AttributeError(
                    f"{catalog} is not a valid STAC Catalog [catalog.json, pystac.catalog.Catalog, "
                    f"pystac.collection.Collection, None] "
                )

        elif self.src == Datahub.STAC_API:
            if url:
                self.api = StacApi(url=url)
            else:
                self.api = StacApi()

        elif self.src == Datahub.EarthExplorer:
            import landsatxplore.api

            # connect to Earthexplorer
            self.user = env_get("EARTHEXPLORER_USER")
            self.pw = env_get("EARTHEXPLORER_PW")
            self.api = landsatxplore.api.API(self.user, self.pw)

        elif self.src == Datahub.Scihub:
            # connect to Scihub
            self.user = env_get("SCIHUB_USER")
            self.pw = env_get("SCIHUB_PW")
            self.api = sentinelsat.SentinelAPI(
                self.user,
                self.pw,
                "https://scihub.copernicus.eu/apihub",
                show_progressbars=False,
            )

        else:
            raise NotImplementedError(f"{datahub} is not supported [STAC_local, STAC_API, EarthExplorer, Scihub]")

    def __enter__(self):
        return self

    def _init_catalog(self):
        """Initializes an empty STAC Catalog."""
        return pystac.catalog.Catalog(
            id=str(uuid.uuid4()),
            description=f"Creation Date: {datetime.datetime.now()}, Datahub: {self.src.value}",
            catalog_type=pystac.catalog.CatalogType.SELF_CONTAINED,
        )

    def add_items_from_directory(self, item_dir, item_glob="*.json"):
        """Adds STAC items from a directory to a STAC Catalog.

        :param item_dir: Path to directory that holds the STAC items (String).
        :param item_glob: Optional glob pattern to identify STAC items in directory (String), (default: '*.json').
        """
        if self.src == Datahub.STAC_local:
            # get all json files in item_dir that match item_substr
            item_files = sorted(Path(item_dir).rglob(item_glob))

            # load items from file and add to STAC Catalog
            for item_file in item_files:
                item = pystac.read_file(str(item_file))
                self.api.add_item(item)

        else:
            raise TypeError(f"add_items_from_directory only works for Datahub.STAC_local and not with {self.src}.")

    def query_metadata(self, platform, date, aoi, cloud_cover=None, kwargs=None):
        """Queries metadata from data source.

        :param platform: Image platform (<enum 'Platform'>).
        :param date: Date from - to in format yyyyMMdd (String or Datetime tuple).
        :param aoi: Area of interest as GeoJson file or bounding box tuple with lat lon coordinates (String, Tuple).
        :param cloud_cover: Percent cloud cover scene from - to (Integer tuple).
<<<<<<< HEAD
        :param kwargs: Dictionary of the additional requirements for the hub used.
        :returns: Metadata catalog of products that match query criteria (PySTAC Catalog).
=======
        :generates: Metadata item of products that match query criteria (PySTAC item).
>>>>>>> f3b489b1
        """
        if kwargs is None:
            kwargs = {}
        if self.src == Datahub.STAC_local:
            # query STAC Catalog for metadata
            geom = self._prep_aoi(aoi)
            for item in self.api.get_all_items():
                if item.ext.eo.cloud_cover and cloud_cover:
                    if not cloud_cover[0] <= item.ext.eo.cloud_cover < cloud_cover[1]:
                        continue
                if (
                    platform.value == item.common_metadata.platform
                    and sentinelsat.format_query_date(date[0])
                    <= sentinelsat.format_query_date(parse(item.properties["acquisitiondate"]).strftime("%Y%m%d"))
                    < sentinelsat.format_query_date(date[1])
                    and geometry.shape(item.geometry).intersects(geom)
                ):
                    yield item

        elif self.src == Datahub.STAC_API:
            raise NotImplementedError(
                f"Do this directly with our StacApi functionalities, see "
                f"https://ukis-pysat.readthedocs.io/en/latest/api/stacapi.html."
            )

        elif self.src == Datahub.EarthExplorer:
            # query EarthExplorer for metadata
            bbox = self._prep_aoi(aoi).bounds
            if cloud_cover:
                kwargs["max_cloud_cover"] = cloud_cover[1]
            products = self.api.search(
                dataset=platform.value,
                bbox=bbox,
                start_date=sentinelsat.format_query_date(date[0]),
                end_date=sentinelsat.format_query_date(date[1]),
                max_results=10000,
                **kwargs,
            )

        else:
            # query Scihub for metadata
            if cloud_cover and platform != platform.Sentinel1:
                kwargs["cloudcoverpercentage"] = cloud_cover
            products = self.api.query(
                area=self._prep_aoi(aoi).wkt,
                date=date,
                platformname=platform.value,
                **kwargs,
            )
            products = self.api.to_geojson(products)["features"]

        for meta in products:
            yield self.construct_metadata(meta=meta, platform=platform)

    def query_metadata_srcid(self, platform, srcid):
        """Queries metadata from data source by srcid.

        :param platform: Image platform (<enum 'Platform'>).
        :param srcid: Srcid of a specific product (String).
        :generates: Metadata of product that matches srcid (PySTAC item).
        """
        if self.src == Datahub.STAC_local:
            # query Spatio Temporal Asset Catalog for metadata by srcid
            for item in self.api.get_all_items():
                if item.id == srcid:
                    yield item

        elif self.src == Datahub.STAC_API:
            raise NotImplementedError(
                f"Do this directly with our StacApi functionalities, see "
                f"https://ukis-pysat.readthedocs.io/en/latest/api/stacapi.html."
            )

        elif self.src == Datahub.EarthExplorer:
            from landsatxplore.util import guess_dataset

            dataset = guess_dataset(srcid)
            metadata = self.api.metadata(self.api.get_entity_id(srcid, dataset), dataset)
            yield self.construct_metadata(meta=metadata, platform=platform)

        else:  # query Scihub for metadata by srcid
            for meta in self.api.to_geojson(self.api.query(identifier=srcid))["features"]:
                yield self.construct_metadata(meta=meta, platform=platform)

    def construct_metadata(self, meta, platform):
        """Constructs a STAC item that is harmonized across the different satellite image sources.

        :param meta: Source metadata (GeoJSON-like mapping)
        :param platform: Image platform (<enum 'Platform'>).
        :returns: PySTAC item
        """
        if self.src == Datahub.STAC_local or self.src == Datahub.STAC_API:
            raise NotImplementedError(f"construct_metadata not supported for {self.src}.")

        elif self.src == Datahub.EarthExplorer:
            item = pystac.Item(
                id=meta["display_id"],
                datetime=meta["start_time"],
                geometry=meta["spatial_coverage"].__geo_interface__,
                bbox=meta["spatial_bounds"],
                properties={
                    "producttype": "L1TP",
                    "srcuuid": meta["entity_id"],
                    "start_datetime": meta["start_time"].astimezone(tz=datetime.timezone.utc).isoformat(),
                    "end_datetime": meta["stop_time"].astimezone(tz=datetime.timezone.utc).isoformat(),
                },
                stac_extensions=[pystac.Extensions.EO, pystac.Extensions.SAT],
            )

            if "cloudCover" in meta:
                item.ext.eo.cloud_cover = round(float(meta["cloud_cover"]), 2)

            item.common_metadata.platform = platform.value

            relative_orbit = int(f"{meta['wrs_path']}{meta['wrs_row']}")
            item.ext.sat.apply(orbit_state=sat.OrbitState.DESCENDING, relative_orbit=relative_orbit)

        else:  # Scihub
            item = pystac.Item(
                id=meta["properties"]["identifier"],
                datetime=parse(meta["properties"]["beginposition"]),
                geometry=meta["geometry"],
                bbox=_get_bbox_from_geometry_string(meta["geometry"]),
                properties={
                    "producttype": meta["properties"]["producttype"],
                    "size": meta["properties"]["size"],
                    "srcurl": meta["properties"]["link"],
                    "srcuuid": meta["properties"]["uuid"],
                    "start_datetime": parse(meta["properties"]["beginposition"])
                    .astimezone(tz=datetime.timezone.utc)
                    .isoformat(),
                    "end_datetime": parse(meta["properties"]["endposition"])
                    .astimezone(tz=datetime.timezone.utc)
                    .isoformat(),
                },
                stac_extensions=[pystac.Extensions.EO, pystac.Extensions.SAT],
            )

            if "cloudcoverpercentage" in meta["properties"]:
                item.ext.eo.cloud_cover = round(float(meta["properties"]["cloudcoverpercentage"]), 2)

            item.common_metadata.platform = platform.value

            item.ext.sat.apply(
                orbit_state=sat.OrbitState[meta["properties"]["orbitdirection"].upper()],  # for enum key to work
                relative_orbit=int(meta["properties"]["orbitnumber"]),
            )

        return item

    def download_image(self, product_uuid, target_dir):
        """Downloads satellite image data to a target directory for a specific product_id.
        Incomplete downloads are continued and complete files are skipped.

        :param product_uuid: UUID of the satellite image product (String).
        :param target_dir: Target directory that holds the downloaded images (String, Path)
        """
        if isinstance(target_dir, str):
            target_dir = Path(target_dir)

        if self.src == Datahub.STAC_local or self.src == Datahub.STAC_API:
            raise NotImplementedError(
                f"download_image not supported for {self.src}. It is much easier to get the asset yourself now."
            )

        elif self.src == Datahub.EarthExplorer:
            # query EarthExplorer for srcid of product
            meta_src = self.api.request(
                "metadata",
                **{
                    "datasetName": self.src.value,
                    "entityIds": [product_uuid],
                },
            )
            product_srcid = meta_src[0]["displayId"]

            if not Path(target_dir.joinpath(product_srcid + ".zip")).is_file():
                from pylandsat import Product

                # download data from AWS if file does not already exist
                product = Product(product_srcid)
                product.download(out_dir=target_dir, progressbar=False)

                # compress download directory and remove original files
                shutil.make_archive(
                    target_dir.joinpath(product_srcid),
                    "zip",
                    root_dir=target_dir.joinpath(product_srcid),
                )
                shutil.rmtree(target_dir.joinpath(product_srcid))

        else:
            self.api.download(product_uuid, target_dir, checksum=True)

    def download_quicklook(self, product_uuid, target_dir):
        """Downloads a quicklook of the satellite image to a target directory for a specific product_id.
        It performs a very rough geocoding of the quicklooks by shifting the image to the location of the footprint.

        :param product_uuid: UUID of the satellite image product (String).
        :param target_dir: Target directory that holds the downloaded images (String, Path)
        """
        if isinstance(target_dir, str):
            target_dir = Path(target_dir)

        if self.src == Datahub.STAC_local or self.src == Datahub.STAC_API:
            raise NotImplementedError(
                f"download_quicklook not supported for {self.src}. It is much easier to get the asset yourself now, "
                f"when it is a COG you can read in an overview."
            )

        elif self.src == Datahub.EarthExplorer:
            # query EarthExplorer for url, srcid and bounds of product
            meta_src = self.api.request(
                "metadata",
                **{
                    "datasetName": self.src.value,
                    "entityIds": [product_uuid],
                },
            )
            url = meta_src[0]["browseUrl"]
            bounds = geometry.shape(meta_src[0]["spatialFootprint"]).bounds
            product_srcid = meta_src[0]["displayId"]

        else:
            # query Scihub for url, srcid and bounds of product
            meta_src = self.api.get_product_odata(product_uuid)
            url = "https://scihub.copernicus.eu/apihub/odata/v1/Products('{}')/Products('Quicklook')/$value".format(
                product_uuid
            )
            bounds = wkt.loads(meta_src["footprint"]).bounds
            product_srcid = meta_src["title"]

        # download quicklook and crop no-data borders
        response = requests.get(url, auth=(self.user, self.pw))
        quicklook = np.asarray(Image.open(BytesIO(response.content)))
        # use threshold of 50 to overcome noise in JPEG compression
        xs, ys, zs = np.where(quicklook >= 50)
        quicklook = quicklook[min(xs) : max(xs) + 1, min(ys) : max(ys) + 1, min(zs) : max(zs) + 1]
        Image.fromarray(quicklook).save(target_dir.joinpath(product_srcid + ".jpg"))

        # geocode quicklook
        quicklook_size = (quicklook.shape[1], quicklook.shape[0])
        dist_x = geometry.Point(bounds[0], bounds[1]).distance(geometry.Point(bounds[2], bounds[1])) / quicklook_size[0]
        dist_y = geometry.Point(bounds[0], bounds[1]).distance(geometry.Point(bounds[0], bounds[3])) / quicklook_size[1]
        ul_x, ul_y = bounds[0], bounds[3]
        with open(target_dir.joinpath(product_srcid + ".jpgw"), "w") as out_file:
            out_file.write(str(dist_x) + "\n")
            out_file.write(str(0.0) + "\n")
            out_file.write(str(0.0) + "\n")
            out_file.write(str(-dist_y) + "\n")
            out_file.write(str(ul_x) + "\n")
            out_file.write(str(ul_y) + "\n")

    @staticmethod
    def _prep_aoi(aoi):
        """Converts aoi to Shapely Polygon and reprojects to WGS84.

        :param aoi: Area of interest as Geojson file, WKT string or bounding box in lat lon coordinates (String,
        Tuple, __geo_interface__)
        :return: Shapely Polygon
        """
        # check if handed object is a string
        # this could include both file paths and WKT strings
        if isinstance(aoi, (str, Path)):
            # check if handed object is a file
            if Path(aoi).is_file():
                try:
                    import fiona
                    import pyproj
                except ImportError:
                    raise ImportError("if your AOI is a file optional dependencies [fiona, pyproj] are required.")
                with fiona.open(aoi, "r") as aoi:
                    # make sure crs is in epsg:4326
                    project = pyproj.Transformer.from_proj(
                        proj_from=pyproj.Proj(aoi.crs["init"]),
                        proj_to=pyproj.Proj("epsg:4326"),
                        skip_equivalent=True,
                        always_xy=True,
                    )
                    aoi = ops.transform(project.transform, geometry.shape(aoi[0]["geometry"]))
            else:
                aoi = wkt.loads(aoi)

        elif isinstance(aoi, dict):
            aoi = shape(aoi)

        elif isinstance(aoi, tuple):
            aoi = geometry.box(aoi[0], aoi[1], aoi[2], aoi[3])

        else:
            raise TypeError(f"aoi must be of type string, Path, tuple or __geo_interface__")

        return aoi

    def close(self):
        """Closes connection to or logs out of Datahub."""
        if self.src == Datahub.EarthExplorer:
            self.api.logout()
        elif self.src == Datahub.Scihub:
            self.api.session.close()
        else:
            pass

    def __exit__(self, exc_type, exc_value, traceback):
        self.close()


def _get_bbox_from_geometry_string(geom):
    return list(geometry.shape(geom).bounds)
<|MERGE_RESOLUTION|>--- conflicted
+++ resolved
@@ -1,447 +1,443 @@
-#!/usr/bin/env python3
-
-import datetime
-import shutil
-import uuid
-from io import BytesIO
-from pathlib import Path
-
-from dateutil.parser import parse
-
-from ukis_pysat.stacapi import StacApi
-
-try:
-    import numpy as np
-    import pystac
-    import requests
-    import sentinelsat
-    from PIL import Image
-    from pystac.extensions import sat
-    from shapely import geometry, wkt, ops
-    from shapely.geometry import shape, mapping
-except ImportError as e:
-    msg = (
-        "ukis_pysat.data dependencies are not installed.\n\n"
-        "Please pip install as follows:\n\n"
-        "  python -m pip install ukis-pysat[data] --upgrade"
-    )
-    raise ImportError(str(e) + "\n\n" + msg)
-
-from ukis_pysat.file import env_get
-from ukis_pysat.members import Datahub
-
-
-class Source:
-    """
-    Provides methods to query data sources for metadata and download images and quicklooks (APIs only).
-    Remote APIs and local data directories that hold metadata files are supported.
-    """
-
-    def __init__(self, datahub, catalog=None, url=None):
-        """
-        :param datahub: Data source (<enum 'Datahub'>).
-        :param catalog: Only applicable if datahub is 'STAC_local'. Can be one of the following types:
-                        Path to STAC Catalog file catalog.json (String, Path).
-                        Pystac Catalog or Collection object (pystac.catalog.Catalog, pystac.collection.Collection).
-                        None initializes an empty catalog.
-                        (default: None)
-        :param url: Only applicable if datahub is 'STAC_API'. STAC Server endpoint, reads from STAC_API_URL environment
-                        variable by default
-                        (default: None)
-        """
-        self.src = datahub
-
-        if self.src == Datahub.STAC_local:
-            # connect to STAC Catalog
-            if isinstance(catalog, (pystac.catalog.Catalog, pystac.collection.Collection)):
-                self.api = catalog
-            elif isinstance(catalog, (str, Path)):
-                href = Path(catalog).resolve().as_uri()
-                self.api = pystac.catalog.Catalog.from_file(href)
-            elif catalog is None:
-                self.api = self._init_catalog()
-            else:
-                raise AttributeError(
-                    f"{catalog} is not a valid STAC Catalog [catalog.json, pystac.catalog.Catalog, "
-                    f"pystac.collection.Collection, None] "
-                )
-
-        elif self.src == Datahub.STAC_API:
-            if url:
-                self.api = StacApi(url=url)
-            else:
-                self.api = StacApi()
-
-        elif self.src == Datahub.EarthExplorer:
-            import landsatxplore.api
-
-            # connect to Earthexplorer
-            self.user = env_get("EARTHEXPLORER_USER")
-            self.pw = env_get("EARTHEXPLORER_PW")
-            self.api = landsatxplore.api.API(self.user, self.pw)
-
-        elif self.src == Datahub.Scihub:
-            # connect to Scihub
-            self.user = env_get("SCIHUB_USER")
-            self.pw = env_get("SCIHUB_PW")
-            self.api = sentinelsat.SentinelAPI(
-                self.user,
-                self.pw,
-                "https://scihub.copernicus.eu/apihub",
-                show_progressbars=False,
-            )
-
-        else:
-            raise NotImplementedError(f"{datahub} is not supported [STAC_local, STAC_API, EarthExplorer, Scihub]")
-
-    def __enter__(self):
-        return self
-
-    def _init_catalog(self):
-        """Initializes an empty STAC Catalog."""
-        return pystac.catalog.Catalog(
-            id=str(uuid.uuid4()),
-            description=f"Creation Date: {datetime.datetime.now()}, Datahub: {self.src.value}",
-            catalog_type=pystac.catalog.CatalogType.SELF_CONTAINED,
-        )
-
-    def add_items_from_directory(self, item_dir, item_glob="*.json"):
-        """Adds STAC items from a directory to a STAC Catalog.
-
-        :param item_dir: Path to directory that holds the STAC items (String).
-        :param item_glob: Optional glob pattern to identify STAC items in directory (String), (default: '*.json').
-        """
-        if self.src == Datahub.STAC_local:
-            # get all json files in item_dir that match item_substr
-            item_files = sorted(Path(item_dir).rglob(item_glob))
-
-            # load items from file and add to STAC Catalog
-            for item_file in item_files:
-                item = pystac.read_file(str(item_file))
-                self.api.add_item(item)
-
-        else:
-            raise TypeError(f"add_items_from_directory only works for Datahub.STAC_local and not with {self.src}.")
-
-    def query_metadata(self, platform, date, aoi, cloud_cover=None, kwargs=None):
-        """Queries metadata from data source.
-
-        :param platform: Image platform (<enum 'Platform'>).
-        :param date: Date from - to in format yyyyMMdd (String or Datetime tuple).
-        :param aoi: Area of interest as GeoJson file or bounding box tuple with lat lon coordinates (String, Tuple).
-        :param cloud_cover: Percent cloud cover scene from - to (Integer tuple).
-<<<<<<< HEAD
-        :param kwargs: Dictionary of the additional requirements for the hub used.
-        :returns: Metadata catalog of products that match query criteria (PySTAC Catalog).
-=======
-        :generates: Metadata item of products that match query criteria (PySTAC item).
->>>>>>> f3b489b1
-        """
-        if kwargs is None:
-            kwargs = {}
-        if self.src == Datahub.STAC_local:
-            # query STAC Catalog for metadata
-            geom = self._prep_aoi(aoi)
-            for item in self.api.get_all_items():
-                if item.ext.eo.cloud_cover and cloud_cover:
-                    if not cloud_cover[0] <= item.ext.eo.cloud_cover < cloud_cover[1]:
-                        continue
-                if (
-                    platform.value == item.common_metadata.platform
-                    and sentinelsat.format_query_date(date[0])
-                    <= sentinelsat.format_query_date(parse(item.properties["acquisitiondate"]).strftime("%Y%m%d"))
-                    < sentinelsat.format_query_date(date[1])
-                    and geometry.shape(item.geometry).intersects(geom)
-                ):
-                    yield item
-
-        elif self.src == Datahub.STAC_API:
-            raise NotImplementedError(
-                f"Do this directly with our StacApi functionalities, see "
-                f"https://ukis-pysat.readthedocs.io/en/latest/api/stacapi.html."
-            )
-
-        elif self.src == Datahub.EarthExplorer:
-            # query EarthExplorer for metadata
-            bbox = self._prep_aoi(aoi).bounds
-            if cloud_cover:
-                kwargs["max_cloud_cover"] = cloud_cover[1]
-            products = self.api.search(
-                dataset=platform.value,
-                bbox=bbox,
-                start_date=sentinelsat.format_query_date(date[0]),
-                end_date=sentinelsat.format_query_date(date[1]),
-                max_results=10000,
-                **kwargs,
-            )
-
-        else:
-            # query Scihub for metadata
-            if cloud_cover and platform != platform.Sentinel1:
-                kwargs["cloudcoverpercentage"] = cloud_cover
-            products = self.api.query(
-                area=self._prep_aoi(aoi).wkt,
-                date=date,
-                platformname=platform.value,
-                **kwargs,
-            )
-            products = self.api.to_geojson(products)["features"]
-
-        for meta in products:
-            yield self.construct_metadata(meta=meta, platform=platform)
-
-    def query_metadata_srcid(self, platform, srcid):
-        """Queries metadata from data source by srcid.
-
-        :param platform: Image platform (<enum 'Platform'>).
-        :param srcid: Srcid of a specific product (String).
-        :generates: Metadata of product that matches srcid (PySTAC item).
-        """
-        if self.src == Datahub.STAC_local:
-            # query Spatio Temporal Asset Catalog for metadata by srcid
-            for item in self.api.get_all_items():
-                if item.id == srcid:
-                    yield item
-
-        elif self.src == Datahub.STAC_API:
-            raise NotImplementedError(
-                f"Do this directly with our StacApi functionalities, see "
-                f"https://ukis-pysat.readthedocs.io/en/latest/api/stacapi.html."
-            )
-
-        elif self.src == Datahub.EarthExplorer:
-            from landsatxplore.util import guess_dataset
-
-            dataset = guess_dataset(srcid)
-            metadata = self.api.metadata(self.api.get_entity_id(srcid, dataset), dataset)
-            yield self.construct_metadata(meta=metadata, platform=platform)
-
-        else:  # query Scihub for metadata by srcid
-            for meta in self.api.to_geojson(self.api.query(identifier=srcid))["features"]:
-                yield self.construct_metadata(meta=meta, platform=platform)
-
-    def construct_metadata(self, meta, platform):
-        """Constructs a STAC item that is harmonized across the different satellite image sources.
-
-        :param meta: Source metadata (GeoJSON-like mapping)
-        :param platform: Image platform (<enum 'Platform'>).
-        :returns: PySTAC item
-        """
-        if self.src == Datahub.STAC_local or self.src == Datahub.STAC_API:
-            raise NotImplementedError(f"construct_metadata not supported for {self.src}.")
-
-        elif self.src == Datahub.EarthExplorer:
-            item = pystac.Item(
-                id=meta["display_id"],
-                datetime=meta["start_time"],
-                geometry=meta["spatial_coverage"].__geo_interface__,
-                bbox=meta["spatial_bounds"],
-                properties={
-                    "producttype": "L1TP",
-                    "srcuuid": meta["entity_id"],
-                    "start_datetime": meta["start_time"].astimezone(tz=datetime.timezone.utc).isoformat(),
-                    "end_datetime": meta["stop_time"].astimezone(tz=datetime.timezone.utc).isoformat(),
-                },
-                stac_extensions=[pystac.Extensions.EO, pystac.Extensions.SAT],
-            )
-
-            if "cloudCover" in meta:
-                item.ext.eo.cloud_cover = round(float(meta["cloud_cover"]), 2)
-
-            item.common_metadata.platform = platform.value
-
-            relative_orbit = int(f"{meta['wrs_path']}{meta['wrs_row']}")
-            item.ext.sat.apply(orbit_state=sat.OrbitState.DESCENDING, relative_orbit=relative_orbit)
-
-        else:  # Scihub
-            item = pystac.Item(
-                id=meta["properties"]["identifier"],
-                datetime=parse(meta["properties"]["beginposition"]),
-                geometry=meta["geometry"],
-                bbox=_get_bbox_from_geometry_string(meta["geometry"]),
-                properties={
-                    "producttype": meta["properties"]["producttype"],
-                    "size": meta["properties"]["size"],
-                    "srcurl": meta["properties"]["link"],
-                    "srcuuid": meta["properties"]["uuid"],
-                    "start_datetime": parse(meta["properties"]["beginposition"])
-                    .astimezone(tz=datetime.timezone.utc)
-                    .isoformat(),
-                    "end_datetime": parse(meta["properties"]["endposition"])
-                    .astimezone(tz=datetime.timezone.utc)
-                    .isoformat(),
-                },
-                stac_extensions=[pystac.Extensions.EO, pystac.Extensions.SAT],
-            )
-
-            if "cloudcoverpercentage" in meta["properties"]:
-                item.ext.eo.cloud_cover = round(float(meta["properties"]["cloudcoverpercentage"]), 2)
-
-            item.common_metadata.platform = platform.value
-
-            item.ext.sat.apply(
-                orbit_state=sat.OrbitState[meta["properties"]["orbitdirection"].upper()],  # for enum key to work
-                relative_orbit=int(meta["properties"]["orbitnumber"]),
-            )
-
-        return item
-
-    def download_image(self, product_uuid, target_dir):
-        """Downloads satellite image data to a target directory for a specific product_id.
-        Incomplete downloads are continued and complete files are skipped.
-
-        :param product_uuid: UUID of the satellite image product (String).
-        :param target_dir: Target directory that holds the downloaded images (String, Path)
-        """
-        if isinstance(target_dir, str):
-            target_dir = Path(target_dir)
-
-        if self.src == Datahub.STAC_local or self.src == Datahub.STAC_API:
-            raise NotImplementedError(
-                f"download_image not supported for {self.src}. It is much easier to get the asset yourself now."
-            )
-
-        elif self.src == Datahub.EarthExplorer:
-            # query EarthExplorer for srcid of product
-            meta_src = self.api.request(
-                "metadata",
-                **{
-                    "datasetName": self.src.value,
-                    "entityIds": [product_uuid],
-                },
-            )
-            product_srcid = meta_src[0]["displayId"]
-
-            if not Path(target_dir.joinpath(product_srcid + ".zip")).is_file():
-                from pylandsat import Product
-
-                # download data from AWS if file does not already exist
-                product = Product(product_srcid)
-                product.download(out_dir=target_dir, progressbar=False)
-
-                # compress download directory and remove original files
-                shutil.make_archive(
-                    target_dir.joinpath(product_srcid),
-                    "zip",
-                    root_dir=target_dir.joinpath(product_srcid),
-                )
-                shutil.rmtree(target_dir.joinpath(product_srcid))
-
-        else:
-            self.api.download(product_uuid, target_dir, checksum=True)
-
-    def download_quicklook(self, product_uuid, target_dir):
-        """Downloads a quicklook of the satellite image to a target directory for a specific product_id.
-        It performs a very rough geocoding of the quicklooks by shifting the image to the location of the footprint.
-
-        :param product_uuid: UUID of the satellite image product (String).
-        :param target_dir: Target directory that holds the downloaded images (String, Path)
-        """
-        if isinstance(target_dir, str):
-            target_dir = Path(target_dir)
-
-        if self.src == Datahub.STAC_local or self.src == Datahub.STAC_API:
-            raise NotImplementedError(
-                f"download_quicklook not supported for {self.src}. It is much easier to get the asset yourself now, "
-                f"when it is a COG you can read in an overview."
-            )
-
-        elif self.src == Datahub.EarthExplorer:
-            # query EarthExplorer for url, srcid and bounds of product
-            meta_src = self.api.request(
-                "metadata",
-                **{
-                    "datasetName": self.src.value,
-                    "entityIds": [product_uuid],
-                },
-            )
-            url = meta_src[0]["browseUrl"]
-            bounds = geometry.shape(meta_src[0]["spatialFootprint"]).bounds
-            product_srcid = meta_src[0]["displayId"]
-
-        else:
-            # query Scihub for url, srcid and bounds of product
-            meta_src = self.api.get_product_odata(product_uuid)
-            url = "https://scihub.copernicus.eu/apihub/odata/v1/Products('{}')/Products('Quicklook')/$value".format(
-                product_uuid
-            )
-            bounds = wkt.loads(meta_src["footprint"]).bounds
-            product_srcid = meta_src["title"]
-
-        # download quicklook and crop no-data borders
-        response = requests.get(url, auth=(self.user, self.pw))
-        quicklook = np.asarray(Image.open(BytesIO(response.content)))
-        # use threshold of 50 to overcome noise in JPEG compression
-        xs, ys, zs = np.where(quicklook >= 50)
-        quicklook = quicklook[min(xs) : max(xs) + 1, min(ys) : max(ys) + 1, min(zs) : max(zs) + 1]
-        Image.fromarray(quicklook).save(target_dir.joinpath(product_srcid + ".jpg"))
-
-        # geocode quicklook
-        quicklook_size = (quicklook.shape[1], quicklook.shape[0])
-        dist_x = geometry.Point(bounds[0], bounds[1]).distance(geometry.Point(bounds[2], bounds[1])) / quicklook_size[0]
-        dist_y = geometry.Point(bounds[0], bounds[1]).distance(geometry.Point(bounds[0], bounds[3])) / quicklook_size[1]
-        ul_x, ul_y = bounds[0], bounds[3]
-        with open(target_dir.joinpath(product_srcid + ".jpgw"), "w") as out_file:
-            out_file.write(str(dist_x) + "\n")
-            out_file.write(str(0.0) + "\n")
-            out_file.write(str(0.0) + "\n")
-            out_file.write(str(-dist_y) + "\n")
-            out_file.write(str(ul_x) + "\n")
-            out_file.write(str(ul_y) + "\n")
-
-    @staticmethod
-    def _prep_aoi(aoi):
-        """Converts aoi to Shapely Polygon and reprojects to WGS84.
-
-        :param aoi: Area of interest as Geojson file, WKT string or bounding box in lat lon coordinates (String,
-        Tuple, __geo_interface__)
-        :return: Shapely Polygon
-        """
-        # check if handed object is a string
-        # this could include both file paths and WKT strings
-        if isinstance(aoi, (str, Path)):
-            # check if handed object is a file
-            if Path(aoi).is_file():
-                try:
-                    import fiona
-                    import pyproj
-                except ImportError:
-                    raise ImportError("if your AOI is a file optional dependencies [fiona, pyproj] are required.")
-                with fiona.open(aoi, "r") as aoi:
-                    # make sure crs is in epsg:4326
-                    project = pyproj.Transformer.from_proj(
-                        proj_from=pyproj.Proj(aoi.crs["init"]),
-                        proj_to=pyproj.Proj("epsg:4326"),
-                        skip_equivalent=True,
-                        always_xy=True,
-                    )
-                    aoi = ops.transform(project.transform, geometry.shape(aoi[0]["geometry"]))
-            else:
-                aoi = wkt.loads(aoi)
-
-        elif isinstance(aoi, dict):
-            aoi = shape(aoi)
-
-        elif isinstance(aoi, tuple):
-            aoi = geometry.box(aoi[0], aoi[1], aoi[2], aoi[3])
-
-        else:
-            raise TypeError(f"aoi must be of type string, Path, tuple or __geo_interface__")
-
-        return aoi
-
-    def close(self):
-        """Closes connection to or logs out of Datahub."""
-        if self.src == Datahub.EarthExplorer:
-            self.api.logout()
-        elif self.src == Datahub.Scihub:
-            self.api.session.close()
-        else:
-            pass
-
-    def __exit__(self, exc_type, exc_value, traceback):
-        self.close()
-
-
-def _get_bbox_from_geometry_string(geom):
-    return list(geometry.shape(geom).bounds)
+#!/usr/bin/env python3
+
+import datetime
+import shutil
+import uuid
+from io import BytesIO
+from pathlib import Path
+
+from dateutil.parser import parse
+
+from ukis_pysat.stacapi import StacApi
+
+try:
+    import numpy as np
+    import pystac
+    import requests
+    import sentinelsat
+    from PIL import Image
+    from pystac.extensions import sat
+    from shapely import geometry, wkt, ops
+    from shapely.geometry import shape, mapping
+except ImportError as e:
+    msg = (
+        "ukis_pysat.data dependencies are not installed.\n\n"
+        "Please pip install as follows:\n\n"
+        "  python -m pip install ukis-pysat[data] --upgrade"
+    )
+    raise ImportError(str(e) + "\n\n" + msg)
+
+from ukis_pysat.file import env_get
+from ukis_pysat.members import Datahub
+
+
+class Source:
+    """
+    Provides methods to query data sources for metadata and download images and quicklooks (APIs only).
+    Remote APIs and local data directories that hold metadata files are supported.
+    """
+
+    def __init__(self, datahub, catalog=None, url=None):
+        """
+        :param datahub: Data source (<enum 'Datahub'>).
+        :param catalog: Only applicable if datahub is 'STAC_local'. Can be one of the following types:
+                        Path to STAC Catalog file catalog.json (String, Path).
+                        Pystac Catalog or Collection object (pystac.catalog.Catalog, pystac.collection.Collection).
+                        None initializes an empty catalog.
+                        (default: None)
+        :param url: Only applicable if datahub is 'STAC_API'. STAC Server endpoint, reads from STAC_API_URL environment
+                        variable by default
+                        (default: None)
+        """
+        self.src = datahub
+
+        if self.src == Datahub.STAC_local:
+            # connect to STAC Catalog
+            if isinstance(catalog, (pystac.catalog.Catalog, pystac.collection.Collection)):
+                self.api = catalog
+            elif isinstance(catalog, (str, Path)):
+                href = Path(catalog).resolve().as_uri()
+                self.api = pystac.catalog.Catalog.from_file(href)
+            elif catalog is None:
+                self.api = self._init_catalog()
+            else:
+                raise AttributeError(
+                    f"{catalog} is not a valid STAC Catalog [catalog.json, pystac.catalog.Catalog, "
+                    f"pystac.collection.Collection, None] "
+                )
+
+        elif self.src == Datahub.STAC_API:
+            if url:
+                self.api = StacApi(url=url)
+            else:
+                self.api = StacApi()
+
+        elif self.src == Datahub.EarthExplorer:
+            import landsatxplore.api
+
+            # connect to Earthexplorer
+            self.user = env_get("EARTHEXPLORER_USER")
+            self.pw = env_get("EARTHEXPLORER_PW")
+            self.api = landsatxplore.api.API(self.user, self.pw)
+
+        elif self.src == Datahub.Scihub:
+            # connect to Scihub
+            self.user = env_get("SCIHUB_USER")
+            self.pw = env_get("SCIHUB_PW")
+            self.api = sentinelsat.SentinelAPI(
+                self.user,
+                self.pw,
+                "https://scihub.copernicus.eu/apihub",
+                show_progressbars=False,
+            )
+
+        else:
+            raise NotImplementedError(f"{datahub} is not supported [STAC_local, STAC_API, EarthExplorer, Scihub]")
+
+    def __enter__(self):
+        return self
+
+    def _init_catalog(self):
+        """Initializes an empty STAC Catalog."""
+        return pystac.catalog.Catalog(
+            id=str(uuid.uuid4()),
+            description=f"Creation Date: {datetime.datetime.now()}, Datahub: {self.src.value}",
+            catalog_type=pystac.catalog.CatalogType.SELF_CONTAINED,
+        )
+
+    def add_items_from_directory(self, item_dir, item_glob="*.json"):
+        """Adds STAC items from a directory to a STAC Catalog.
+
+        :param item_dir: Path to directory that holds the STAC items (String).
+        :param item_glob: Optional glob pattern to identify STAC items in directory (String), (default: '*.json').
+        """
+        if self.src == Datahub.STAC_local:
+            # get all json files in item_dir that match item_substr
+            item_files = sorted(Path(item_dir).rglob(item_glob))
+
+            # load items from file and add to STAC Catalog
+            for item_file in item_files:
+                item = pystac.read_file(str(item_file))
+                self.api.add_item(item)
+
+        else:
+            raise TypeError(f"add_items_from_directory only works for Datahub.STAC_local and not with {self.src}.")
+
+    def query_metadata(self, platform, date, aoi, cloud_cover=None, kwargs=None):
+        """Queries metadata from data source.
+
+        :param platform: Image platform (<enum 'Platform'>).
+        :param date: Date from - to in format yyyyMMdd (String or Datetime tuple).
+        :param aoi: Area of interest as GeoJson file or bounding box tuple with lat lon coordinates (String, Tuple).
+        :param cloud_cover: Percent cloud cover scene from - to (Integer tuple) (default: None).
+        :param kwargs: Dictionary of the additional requirements for the hub used (default: None).
+        :generates: Metadata item of products that match query criteria (PySTAC item).
+        """
+        if kwargs is None:
+            kwargs = {}
+        if self.src == Datahub.STAC_local:
+            # query STAC Catalog for metadata
+            geom = self._prep_aoi(aoi)
+            for item in self.api.get_all_items():
+                if item.ext.eo.cloud_cover and cloud_cover:
+                    if not cloud_cover[0] <= item.ext.eo.cloud_cover < cloud_cover[1]:
+                        continue
+                if (
+                    platform.value == item.common_metadata.platform
+                    and sentinelsat.format_query_date(date[0])
+                    <= sentinelsat.format_query_date(parse(item.properties["acquisitiondate"]).strftime("%Y%m%d"))
+                    < sentinelsat.format_query_date(date[1])
+                    and geometry.shape(item.geometry).intersects(geom)
+                ):
+                    yield item
+
+        elif self.src == Datahub.STAC_API:
+            raise NotImplementedError(
+                f"Do this directly with our StacApi functionalities, see "
+                f"https://ukis-pysat.readthedocs.io/en/latest/api/stacapi.html."
+            )
+
+        elif self.src == Datahub.EarthExplorer:
+            # query EarthExplorer for metadata
+            bbox = self._prep_aoi(aoi).bounds
+            if cloud_cover:
+                kwargs["max_cloud_cover"] = cloud_cover[1]
+            products = self.api.search(
+                dataset=platform.value,
+                bbox=bbox,
+                start_date=sentinelsat.format_query_date(date[0]),
+                end_date=sentinelsat.format_query_date(date[1]),
+                max_results=10000,
+                **kwargs,
+            )
+
+        else:
+            # query Scihub for metadata
+            if cloud_cover and platform != platform.Sentinel1:
+                kwargs["cloudcoverpercentage"] = cloud_cover
+            products = self.api.query(
+                area=self._prep_aoi(aoi).wkt,
+                date=date,
+                platformname=platform.value,
+                **kwargs,
+            )
+            products = self.api.to_geojson(products)["features"]
+
+        for meta in products:
+            yield self.construct_metadata(meta=meta, platform=platform)
+
+    def query_metadata_srcid(self, platform, srcid):
+        """Queries metadata from data source by srcid.
+
+        :param platform: Image platform (<enum 'Platform'>).
+        :param srcid: Srcid of a specific product (String).
+        :generates: Metadata of product that matches srcid (PySTAC item).
+        """
+        if self.src == Datahub.STAC_local:
+            # query Spatio Temporal Asset Catalog for metadata by srcid
+            for item in self.api.get_all_items():
+                if item.id == srcid:
+                    yield item
+
+        elif self.src == Datahub.STAC_API:
+            raise NotImplementedError(
+                f"Do this directly with our StacApi functionalities, see "
+                f"https://ukis-pysat.readthedocs.io/en/latest/api/stacapi.html."
+            )
+
+        elif self.src == Datahub.EarthExplorer:
+            from landsatxplore.util import guess_dataset
+
+            dataset = guess_dataset(srcid)
+            metadata = self.api.metadata(self.api.get_entity_id(srcid, dataset), dataset)
+            yield self.construct_metadata(meta=metadata, platform=platform)
+
+        else:  # query Scihub for metadata by srcid
+            for meta in self.api.to_geojson(self.api.query(identifier=srcid))["features"]:
+                yield self.construct_metadata(meta=meta, platform=platform)
+
+    def construct_metadata(self, meta, platform):
+        """Constructs a STAC item that is harmonized across the different satellite image sources.
+
+        :param meta: Source metadata (GeoJSON-like mapping)
+        :param platform: Image platform (<enum 'Platform'>).
+        :returns: PySTAC item
+        """
+        if self.src == Datahub.STAC_local or self.src == Datahub.STAC_API:
+            raise NotImplementedError(f"construct_metadata not supported for {self.src}.")
+
+        elif self.src == Datahub.EarthExplorer:
+            item = pystac.Item(
+                id=meta["display_id"],
+                datetime=meta["start_time"],
+                geometry=meta["spatial_coverage"].__geo_interface__,
+                bbox=meta["spatial_bounds"],
+                properties={
+                    "producttype": "L1TP",
+                    "srcuuid": meta["entity_id"],
+                    "start_datetime": meta["start_time"].astimezone(tz=datetime.timezone.utc).isoformat(),
+                    "end_datetime": meta["stop_time"].astimezone(tz=datetime.timezone.utc).isoformat(),
+                },
+                stac_extensions=[pystac.Extensions.EO, pystac.Extensions.SAT],
+            )
+
+            if "cloudCover" in meta:
+                item.ext.eo.cloud_cover = round(float(meta["cloud_cover"]), 2)
+
+            item.common_metadata.platform = platform.value
+
+            relative_orbit = int(f"{meta['wrs_path']}{meta['wrs_row']}")
+            item.ext.sat.apply(orbit_state=sat.OrbitState.DESCENDING, relative_orbit=relative_orbit)
+
+        else:  # Scihub
+            item = pystac.Item(
+                id=meta["properties"]["identifier"],
+                datetime=parse(meta["properties"]["beginposition"]),
+                geometry=meta["geometry"],
+                bbox=_get_bbox_from_geometry_string(meta["geometry"]),
+                properties={
+                    "producttype": meta["properties"]["producttype"],
+                    "size": meta["properties"]["size"],
+                    "srcurl": meta["properties"]["link"],
+                    "srcuuid": meta["properties"]["uuid"],
+                    "start_datetime": parse(meta["properties"]["beginposition"])
+                    .astimezone(tz=datetime.timezone.utc)
+                    .isoformat(),
+                    "end_datetime": parse(meta["properties"]["endposition"])
+                    .astimezone(tz=datetime.timezone.utc)
+                    .isoformat(),
+                },
+                stac_extensions=[pystac.Extensions.EO, pystac.Extensions.SAT],
+            )
+
+            if "cloudcoverpercentage" in meta["properties"]:
+                item.ext.eo.cloud_cover = round(float(meta["properties"]["cloudcoverpercentage"]), 2)
+
+            item.common_metadata.platform = platform.value
+
+            item.ext.sat.apply(
+                orbit_state=sat.OrbitState[meta["properties"]["orbitdirection"].upper()],  # for enum key to work
+                relative_orbit=int(meta["properties"]["orbitnumber"]),
+            )
+
+        return item
+
+    def download_image(self, product_uuid, target_dir):
+        """Downloads satellite image data to a target directory for a specific product_id.
+        Incomplete downloads are continued and complete files are skipped.
+
+        :param product_uuid: UUID of the satellite image product (String).
+        :param target_dir: Target directory that holds the downloaded images (String, Path)
+        """
+        if isinstance(target_dir, str):
+            target_dir = Path(target_dir)
+
+        if self.src == Datahub.STAC_local or self.src == Datahub.STAC_API:
+            raise NotImplementedError(
+                f"download_image not supported for {self.src}. It is much easier to get the asset yourself now."
+            )
+
+        elif self.src == Datahub.EarthExplorer:
+            # query EarthExplorer for srcid of product
+            meta_src = self.api.request(
+                "metadata",
+                **{
+                    "datasetName": self.src.value,
+                    "entityIds": [product_uuid],
+                },
+            )
+            product_srcid = meta_src[0]["displayId"]
+
+            if not Path(target_dir.joinpath(product_srcid + ".zip")).is_file():
+                from pylandsat import Product
+
+                # download data from AWS if file does not already exist
+                product = Product(product_srcid)
+                product.download(out_dir=target_dir, progressbar=False)
+
+                # compress download directory and remove original files
+                shutil.make_archive(
+                    target_dir.joinpath(product_srcid),
+                    "zip",
+                    root_dir=target_dir.joinpath(product_srcid),
+                )
+                shutil.rmtree(target_dir.joinpath(product_srcid))
+
+        else:
+            self.api.download(product_uuid, target_dir, checksum=True)
+
+    def download_quicklook(self, product_uuid, target_dir):
+        """Downloads a quicklook of the satellite image to a target directory for a specific product_id.
+        It performs a very rough geocoding of the quicklooks by shifting the image to the location of the footprint.
+
+        :param product_uuid: UUID of the satellite image product (String).
+        :param target_dir: Target directory that holds the downloaded images (String, Path)
+        """
+        if isinstance(target_dir, str):
+            target_dir = Path(target_dir)
+
+        if self.src == Datahub.STAC_local or self.src == Datahub.STAC_API:
+            raise NotImplementedError(
+                f"download_quicklook not supported for {self.src}. It is much easier to get the asset yourself now, "
+                f"when it is a COG you can read in an overview."
+            )
+
+        elif self.src == Datahub.EarthExplorer:
+            # query EarthExplorer for url, srcid and bounds of product
+            meta_src = self.api.request(
+                "metadata",
+                **{
+                    "datasetName": self.src.value,
+                    "entityIds": [product_uuid],
+                },
+            )
+            url = meta_src[0]["browseUrl"]
+            bounds = geometry.shape(meta_src[0]["spatialFootprint"]).bounds
+            product_srcid = meta_src[0]["displayId"]
+
+        else:
+            # query Scihub for url, srcid and bounds of product
+            meta_src = self.api.get_product_odata(product_uuid)
+            url = "https://scihub.copernicus.eu/apihub/odata/v1/Products('{}')/Products('Quicklook')/$value".format(
+                product_uuid
+            )
+            bounds = wkt.loads(meta_src["footprint"]).bounds
+            product_srcid = meta_src["title"]
+
+        # download quicklook and crop no-data borders
+        response = requests.get(url, auth=(self.user, self.pw))
+        quicklook = np.asarray(Image.open(BytesIO(response.content)))
+        # use threshold of 50 to overcome noise in JPEG compression
+        xs, ys, zs = np.where(quicklook >= 50)
+        quicklook = quicklook[min(xs) : max(xs) + 1, min(ys) : max(ys) + 1, min(zs) : max(zs) + 1]
+        Image.fromarray(quicklook).save(target_dir.joinpath(product_srcid + ".jpg"))
+
+        # geocode quicklook
+        quicklook_size = (quicklook.shape[1], quicklook.shape[0])
+        dist_x = geometry.Point(bounds[0], bounds[1]).distance(geometry.Point(bounds[2], bounds[1])) / quicklook_size[0]
+        dist_y = geometry.Point(bounds[0], bounds[1]).distance(geometry.Point(bounds[0], bounds[3])) / quicklook_size[1]
+        ul_x, ul_y = bounds[0], bounds[3]
+        with open(target_dir.joinpath(product_srcid + ".jpgw"), "w") as out_file:
+            out_file.write(str(dist_x) + "\n")
+            out_file.write(str(0.0) + "\n")
+            out_file.write(str(0.0) + "\n")
+            out_file.write(str(-dist_y) + "\n")
+            out_file.write(str(ul_x) + "\n")
+            out_file.write(str(ul_y) + "\n")
+
+    @staticmethod
+    def _prep_aoi(aoi):
+        """Converts aoi to Shapely Polygon and reprojects to WGS84.
+
+        :param aoi: Area of interest as Geojson file, WKT string or bounding box in lat lon coordinates (String,
+        Tuple, __geo_interface__)
+        :return: Shapely Polygon
+        """
+        # check if handed object is a string
+        # this could include both file paths and WKT strings
+        if isinstance(aoi, (str, Path)):
+            # check if handed object is a file
+            if Path(aoi).is_file():
+                try:
+                    import fiona
+                    import pyproj
+                except ImportError:
+                    raise ImportError("if your AOI is a file optional dependencies [fiona, pyproj] are required.")
+                with fiona.open(aoi, "r") as aoi:
+                    # make sure crs is in epsg:4326
+                    project = pyproj.Transformer.from_proj(
+                        proj_from=pyproj.Proj(aoi.crs["init"]),
+                        proj_to=pyproj.Proj("epsg:4326"),
+                        skip_equivalent=True,
+                        always_xy=True,
+                    )
+                    aoi = ops.transform(project.transform, geometry.shape(aoi[0]["geometry"]))
+            else:
+                aoi = wkt.loads(aoi)
+
+        elif isinstance(aoi, dict):
+            aoi = shape(aoi)
+
+        elif isinstance(aoi, tuple):
+            aoi = geometry.box(aoi[0], aoi[1], aoi[2], aoi[3])
+
+        else:
+            raise TypeError(f"aoi must be of type string, Path, tuple or __geo_interface__")
+
+        return aoi
+
+    def close(self):
+        """Closes connection to or logs out of Datahub."""
+        if self.src == Datahub.EarthExplorer:
+            self.api.logout()
+        elif self.src == Datahub.Scihub:
+            self.api.session.close()
+        else:
+            pass
+
+    def __exit__(self, exc_type, exc_value, traceback):
+        self.close()
+
+
+def _get_bbox_from_geometry_string(geom):
+    return list(geometry.shape(geom).bounds)