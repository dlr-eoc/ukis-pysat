#!/usr/bin/env python3
import os
import unittest
from pathlib import Path

import dask.array
import numpy as np
from rasterio import windows
from rasterio.coords import BoundingBox
from rasterio.crs import CRS
from rasterio.transform import from_bounds
from shapely.geometry import box
from ukis_pysat.members import Platform
from ukis_pysat.raster import Image

TEST_FILE = Path(__file__).parents[0] / "testfiles" / "dummy.tif"


class RasterTest(unittest.TestCase):
    def setUp(self):
        self.img = Image(TEST_FILE)

    def tearDown(self):
        self.img.close()

    def test_init(self):
        with Image(self.img.dataset) as img:
            self.assertTrue(np.array_equal(self.img.arr, img.arr))

    def test_context(self):
        with Image(TEST_FILE) as raster_file:
            self.assertTrue(np.array_equal(self.img.arr, raster_file.arr))

    def test_init_fail_invalid_path(self):
        with self.assertRaises(TypeError):
            Image(1)

    def test_init_fail_invalid_dataset(self):
        with self.assertRaises(
            TypeError,
        ):
            Image(1)

    def test_init_with_arry_fail_missing_crs_and_transform(self):
        with self.assertRaises(TypeError):
            Image(data=self.img.arr)

    def test_init_with_arry_fail_missing_transform(self):
        with self.assertRaises(TypeError):
            Image(data=self.img.arr, crs=self.img.dataset.crs)

    def test_init_with_array(self):
        with Image(self.img.arr, crs=self.img.dataset.crs, transform=self.img.dataset.transform) as img:
            self.assertTrue(np.array_equal(self.img.arr, img.arr))

    def test_init_2dim(self):
        with Image(np.ones(shape=(385, 502)), crs=self.img.dataset.crs, transform=self.img.dataset.transform) as img:
            self.assertEqual(img.arr.ndim, 3)
            self.assertEqual(len(img.arr), 1)
            self.assertEqual(img.arr.shape, (1, 385, 502))

    def test_init_with_arry_fail_missing_crs(self):
        with self.assertRaises(TypeError):
            Image(data=self.img.arr, crs=self.img.dataset.transform)

    def test_dimorder_error(self):
        with self.assertRaises(TypeError):
            Image(TEST_FILE, dimorder="middle")

<<<<<<< HEAD
    def test_file_dimorder_first(self):
        with Image(TEST_FILE, dimorder="first") as img_first:
            img_first.mask(box(11.9027457562112939, 51.4664152338322580, 11.9477435281016131, 51.5009522690838750,))
            self.assertEqual(img_first.arr.shape, (1, 385, 502))
            self.assertEqual(
                str(img_first.dataset.transform),
                str(
                    from_bounds(
                        11.9027457562112939,
                        51.4664152338322580,
                        11.9477435281016131,
                        51.5009522690838750,
                        img_first.arr.shape[2],
                        img_first.arr.shape[1],
                    )
                ),
            )

    def test_file_dimorder_last(self):
        with Image(TEST_FILE, dimorder="last") as img_last:
            img_last.mask(box(11.9027457562112939, 51.4664152338322580, 11.9477435281016131, 51.5009522690838750,))
            self.assertEqual(img_last.arr.shape, (385, 502, 1))
            self.assertEqual(
                str(img_last.dataset.transform),
                str(
                    from_bounds(
                        11.9027457562112939,
                        51.4664152338322580,
                        11.9477435281016131,
                        51.5009522690838750,
                        img_last.arr.shape[1],
                        img_last.arr.shape[0],
                    )
                ),
            )

    def test_arr_dimorder_first(self):
=======
    def test_arr(self):
        img_first = Image(TEST_FILE, dimorder="first")
        img_first.mask(
            box(
                11.9027457562112939,
                51.4664152338322580,
                11.9477435281016131,
                51.5009522690838750,
            )
        )
        self.assertEqual(img_first.arr.shape, (1, 385, 502))
        self.assertEqual(
            str(img_first.dataset.transform),
            str(
                from_bounds(
                    11.9027457562112939,
                    51.4664152338322580,
                    11.9477435281016131,
                    51.5009522690838750,
                    img_first.arr.shape[2],
                    img_first.arr.shape[1],
                )
            ),
        )
        img_first.close()

        img_last = Image(TEST_FILE, dimorder="last")
        img_last.mask(
            box(
                11.9027457562112939,
                51.4664152338322580,
                11.9477435281016131,
                51.5009522690838750,
            )
        )
        self.assertEqual(img_last.arr.shape, (385, 502, 1))
        self.assertEqual(
            str(img_last.dataset.transform),
            str(
                from_bounds(
                    11.9027457562112939,
                    51.4664152338322580,
                    11.9477435281016131,
                    51.5009522690838750,
                    img_last.arr.shape[1],
                    img_last.arr.shape[0],
                )
            ),
        )
        img_last.close()
>>>>>>> de214666

        with Image(
            np.ones((1, 385, 502)), dimorder="first", crs=self.img.dataset.crs, transform=self.img.dataset.transform
        ) as img_first:
            self.assertEqual(img_first.arr.shape, (1, 385, 502))

    def test_arr_dimorder_last(self):

        with Image(
            np.ones((385, 502, 1)), dimorder="last", crs=self.img.dataset.crs, transform=self.img.dataset.transform
        ) as img_last:
            self.assertEqual(img_last.arr.shape, (385, 502, 1))

    def test_arr_nodata(self):
        array = np.ones((3, 385, 502))

        with Image(array, crs=self.img.dataset.crs, transform=self.img.dataset.transform, nodata=0.0) as img_nodata:
            self.assertEqual(img_nodata.dataset.nodata, 0.0)
            self.assertEqual(img_nodata.dataset.nodatavals, (0.0, 0.0, 0.0))

    def test_set_array(self):
        with Image(TEST_FILE, dimorder="last") as im:
            np.putmask(im.arr, im.arr > 0, 0)
            im.arr = im.arr + 1

            self.assertTrue(np.array_equal(im.arr, np.ones(shape=im.arr.shape)))

    def test_set_array_error_dimorder_first(self):
        img_first = Image(TEST_FILE, dimorder="first")

        with self.assertRaises(TypeError):
            img_first.arr = "error"

        with self.assertRaises(ValueError):
            img_first.arr = np.ones(shape=(764, 679, 1))

    def test_set_array_error_dimorder_last(self):
        with self.assertRaises(ValueError):
            img_last = Image(TEST_FILE, dimorder="last")
            img_last.arr = np.ones(shape=(1, 764, 679))

    def test_get_valid_data_bbox(self):
        self.assertEqual(
            self.img.get_valid_data_bbox(nodata=0.0),
            (11.898660522574374, 51.51158339584816, 11.900457153148748, 51.51338002642408),
        )

    def test_mask_image(self):
        with self.assertRaises(TypeError, msg="bbox must be of type tuple or Shapely Polygon"):
            self.img.mask([1, 2, 3])

        self.img.mask(
            box(
                11.9027457562112939,
                51.4664152338322580,
                11.9477435281016131,
                51.5009522690838750,
            )
        )
        self.assertEqual(
            self.img.dataset.bounds,
            BoundingBox(
                left=11.902702941366716,
                bottom=51.46639813686387,
                right=11.947798368783504,
                top=51.50098327545026,
            ),
        )

        self.img.mask(
            (
                11.9027457562112939,
                51.4664152338322580,
                11.9477435281016131,
                51.5009522690838750,
            )
        )
        self.assertEqual(
            self.img.dataset.bounds,
            BoundingBox(
                left=11.902702941366716,
                bottom=51.46639813686387,
                right=11.947798368783504,
                top=51.50098327545026,
            ),
        )

        self.img.mask(
            box(
                11.8919236802142620,
                51.4664152338322580,
                11.9477435281016131,
                51.5009522690838750,
            ),
            fill=True,
        )
        self.assertEqual(
            self.img.dataset.bounds,
            BoundingBox(
                left=11.891923157920472, bottom=51.46639813686387, right=11.947798368783504, top=51.50098327545026
            ),
        )

    @unittest.skip("Skip until we find a better test or this also runs with Github Actions")
    def test_warp(self):
<<<<<<< HEAD
        self.assertEqual(self.img.dataset.crs, CRS.from_epsg(4326))

        self.img.warp(CRS.from_epsg(3857))
        self.assertEqual(self.img.dataset.crs, CRS.from_epsg(3857))
        self.assertEqual(self.img.dataset.meta["crs"], CRS.from_epsg(3857))
=======
        self.img.warp("EPSG:3857")
        self.assertEqual(self.img.dataset.meta["crs"], "EPSG:3857")
>>>>>>> de214666

        self.img.warp(CRS.from_epsg(4326), resolution=1.0)
        self.assertEqual(1.0, self.img.dataset.transform.to_gdal()[1])

        source_img = Image(TEST_FILE)
        source_img.warp(CRS.from_epsg(3857), resolution=10)
        target_img = Image(TEST_FILE)
        target_img.warp(CRS.from_epsg(3857), resolution=25)
        self.assertNotEqual(source_img.dataset.transform, target_img.dataset.transform)
        source_img.warp(CRS.from_epsg(3857), target_align=target_img)
        self.assertEqual(source_img.dataset.transform, target_img.dataset.transform)

    @unittest.skip("Skip until we find a better test or this also runs with Github Actions")
    def test_dn2toa(self):
        target_dir = Path(__file__).parents[0] / "testfiles" / "satellite_data"
        tests = [
            {
                "platform": Platform.Landsat8,
                "dn_file": target_dir.joinpath("LC08_L1TP_193024_20200509_20200509_01_RT.tif"),
                "toa_file": target_dir.joinpath("LC08_L1TP_193024_20200509_20200509_01_RT_toa.tif"),
                "mtl_file": target_dir.joinpath("LC08_L1TP_193024_20200509_20200509_01_RT_MTL.txt"),
                "wavelengths": ["Aerosol", "Blue", "Green", "Red", "NIR", "SWIR1", "SWIR2", "Cirrus", "TIRS1", "TIRS2"],
            },
            {
                "platform": Platform.Landsat7,
                "dn_file": target_dir.joinpath("LE07_L1TP_193024_20100420_20161215_01_T1.tif"),
                "toa_file": target_dir.joinpath("LE07_L1TP_193024_20100420_20161215_01_T1_toa.tif"),
                "mtl_file": target_dir.joinpath("LE07_L1TP_193024_20100420_20161215_01_T1_MTL.txt"),
                "wavelengths": ["Blue", "Green", "Red", "NIR", "SWIR1", "TIRS1", "TIRS2", "SWIR2"],
            },
            {
                "platform": Platform.Landsat5,
                "dn_file": target_dir.joinpath("LT05_L1TP_193024_20050516_20161127_01_T1.tif"),
                "toa_file": target_dir.joinpath("LT05_L1TP_193024_20050516_20161127_01_T1_toa.tif"),
                "mtl_file": target_dir.joinpath("LT05_L1TP_193024_20050516_20161127_01_T1_MTL.txt"),
                "wavelengths": ["Blue", "Green", "Red", "NIR", "SWIR1", "TIRS", "SWIR2"],
            },
            {
                "platform": Platform.Sentinel2,
                "dn_file": target_dir.joinpath("S2B_MSIL1C_20200406T101559_N0209_R065_T32UPC_20200406T130159.tif"),
                "toa_file": target_dir.joinpath("S2B_MSIL1C_20200406T101559_N0209_R065_T32UPC_20200406T130159_toa.tif"),
                "mtl_file": None,
                "wavelengths": None,
            },
        ]

        for i in range(len(tests)):
            img_dn = Image(tests[i]["dn_file"])
            img_toa = Image(tests[i]["toa_file"])
            img_dn.dn2toa(
                platform=tests[i]["platform"], mtl_file=tests[i]["mtl_file"], wavelengths=tests[i]["wavelengths"]
            )

            self.assertTrue(np.array_equal(img_dn.arr, img_toa.arr, equal_nan=True))
            img_dn.close()
            img_toa.close()

        with self.assertRaises(AttributeError, msg=f"'mtl_file' has to be set if platform is {Platform.Landsat8}."):
            self.img.dn2toa(platform=Platform.Landsat8)

        with self.assertRaises(
            AttributeError,
            msg=f"Cannot convert dn2toa. Platform {Platform.Sentinel1} not "
            f"supported [Landsat-5, Landsat-7, Landsat-8, Sentinel-2]. ",
        ):
            self.img.dn2toa(platform=Platform.Sentinel1)

    def test__lookup_bands(self):
        self.assertEqual(
            ["1", "2", "3"],
            self.img._lookup_bands(Platform.Landsat5, ["Blue", "Green", "Red"]),
        )
        self.assertEqual(
            ["8", "10", "11"],
            self.img._lookup_bands(Platform.Landsat8, ["PAN", "Tirs1", "Tirs2"]),
        )

    def test_get_tiles(self):
        for idx, each in enumerate(self.img.get_tiles(5, 5, 1)):
            self.assertIsInstance(each, windows.Window)
            if idx == 2578:
                self.assertEqual(each, windows.Window(col_off=79, row_off=649, width=7, height=7))

        self.assertEqual(idx, 20807)

    def test_get_subset(self):
        for idx, each in enumerate(self.img.get_tiles(5, 5, 1)):
            if idx == 2578:
                array, bounds = self.img.get_subset(each)
                self.assertTrue(np.array_equal(array, np.zeros(shape=(7, 7), dtype=array.dtype)))
                self.assertEqual(bounds, (11.903960582768779, 51.45624717410995, 11.904589403469808, 51.45687599481152))

    def test_get_dask_array(self):
        self.assertIsInstance(self.img.to_dask_array(chunk_size=(1, 10, 10)), dask.array.core.Array)

    def test_write_to_file(self):
        self.img.write_to_file(r"result.tif", np.uint16)
        with Image("result.tif") as img2:
            self.assertTrue(np.array_equal(img2.arr, self.img.arr))

        os.remove(r"result.tif")

        self.img.write_to_file(r"result.tif", "min", compress="lzw")
        with Image("result.tif") as img2:
            self.assertEqual(img2.arr.dtype, "uint8")
            self.assertEqual(img2.dataset.profile["compress"], "lzw")

        os.remove(r"result.tif")

        self.img.write_to_file(r"result.tif", np.uint8, compress="packbits", kwargs={"tiled": True})
        with Image("result.tif") as img2:
            self.assertEqual(img2.arr.dtype, "uint8")
            self.assertEqual(img2.dataset.profile["tiled"], True)

        os.remove(r"result.tif")

        with Image(self.img.arr, crs=self.img.dataset.crs, transform=self.img.dataset.transform) as img3:
            img3.write_to_file(r"result.tif", np.uint16)

        with Image("result.tif") as img4:
            self.assertTrue(np.array_equal(img4.arr, self.img.arr))

        os.remove(r"result.tif")


if __name__ == "__main__":
    unittest.main()
<|MERGE_RESOLUTION|>--- conflicted
+++ resolved
@@ -1,401 +1,351 @@
-#!/usr/bin/env python3
-import os
-import unittest
-from pathlib import Path
-
-import dask.array
-import numpy as np
-from rasterio import windows
-from rasterio.coords import BoundingBox
-from rasterio.crs import CRS
-from rasterio.transform import from_bounds
-from shapely.geometry import box
-from ukis_pysat.members import Platform
-from ukis_pysat.raster import Image
-
-TEST_FILE = Path(__file__).parents[0] / "testfiles" / "dummy.tif"
-
-
-class RasterTest(unittest.TestCase):
-    def setUp(self):
-        self.img = Image(TEST_FILE)
-
-    def tearDown(self):
-        self.img.close()
-
-    def test_init(self):
-        with Image(self.img.dataset) as img:
-            self.assertTrue(np.array_equal(self.img.arr, img.arr))
-
-    def test_context(self):
-        with Image(TEST_FILE) as raster_file:
-            self.assertTrue(np.array_equal(self.img.arr, raster_file.arr))
-
-    def test_init_fail_invalid_path(self):
-        with self.assertRaises(TypeError):
-            Image(1)
-
-    def test_init_fail_invalid_dataset(self):
-        with self.assertRaises(
-            TypeError,
-        ):
-            Image(1)
-
-    def test_init_with_arry_fail_missing_crs_and_transform(self):
-        with self.assertRaises(TypeError):
-            Image(data=self.img.arr)
-
-    def test_init_with_arry_fail_missing_transform(self):
-        with self.assertRaises(TypeError):
-            Image(data=self.img.arr, crs=self.img.dataset.crs)
-
-    def test_init_with_array(self):
-        with Image(self.img.arr, crs=self.img.dataset.crs, transform=self.img.dataset.transform) as img:
-            self.assertTrue(np.array_equal(self.img.arr, img.arr))
-
-    def test_init_2dim(self):
-        with Image(np.ones(shape=(385, 502)), crs=self.img.dataset.crs, transform=self.img.dataset.transform) as img:
-            self.assertEqual(img.arr.ndim, 3)
-            self.assertEqual(len(img.arr), 1)
-            self.assertEqual(img.arr.shape, (1, 385, 502))
-
-    def test_init_with_arry_fail_missing_crs(self):
-        with self.assertRaises(TypeError):
-            Image(data=self.img.arr, crs=self.img.dataset.transform)
-
-    def test_dimorder_error(self):
-        with self.assertRaises(TypeError):
-            Image(TEST_FILE, dimorder="middle")
-
-<<<<<<< HEAD
-    def test_file_dimorder_first(self):
-        with Image(TEST_FILE, dimorder="first") as img_first:
-            img_first.mask(box(11.9027457562112939, 51.4664152338322580, 11.9477435281016131, 51.5009522690838750,))
-            self.assertEqual(img_first.arr.shape, (1, 385, 502))
-            self.assertEqual(
-                str(img_first.dataset.transform),
-                str(
-                    from_bounds(
-                        11.9027457562112939,
-                        51.4664152338322580,
-                        11.9477435281016131,
-                        51.5009522690838750,
-                        img_first.arr.shape[2],
-                        img_first.arr.shape[1],
-                    )
-                ),
-            )
-
-    def test_file_dimorder_last(self):
-        with Image(TEST_FILE, dimorder="last") as img_last:
-            img_last.mask(box(11.9027457562112939, 51.4664152338322580, 11.9477435281016131, 51.5009522690838750,))
-            self.assertEqual(img_last.arr.shape, (385, 502, 1))
-            self.assertEqual(
-                str(img_last.dataset.transform),
-                str(
-                    from_bounds(
-                        11.9027457562112939,
-                        51.4664152338322580,
-                        11.9477435281016131,
-                        51.5009522690838750,
-                        img_last.arr.shape[1],
-                        img_last.arr.shape[0],
-                    )
-                ),
-            )
-
-    def test_arr_dimorder_first(self):
-=======
-    def test_arr(self):
-        img_first = Image(TEST_FILE, dimorder="first")
-        img_first.mask(
-            box(
-                11.9027457562112939,
-                51.4664152338322580,
-                11.9477435281016131,
-                51.5009522690838750,
-            )
-        )
-        self.assertEqual(img_first.arr.shape, (1, 385, 502))
-        self.assertEqual(
-            str(img_first.dataset.transform),
-            str(
-                from_bounds(
-                    11.9027457562112939,
-                    51.4664152338322580,
-                    11.9477435281016131,
-                    51.5009522690838750,
-                    img_first.arr.shape[2],
-                    img_first.arr.shape[1],
-                )
-            ),
-        )
-        img_first.close()
-
-        img_last = Image(TEST_FILE, dimorder="last")
-        img_last.mask(
-            box(
-                11.9027457562112939,
-                51.4664152338322580,
-                11.9477435281016131,
-                51.5009522690838750,
-            )
-        )
-        self.assertEqual(img_last.arr.shape, (385, 502, 1))
-        self.assertEqual(
-            str(img_last.dataset.transform),
-            str(
-                from_bounds(
-                    11.9027457562112939,
-                    51.4664152338322580,
-                    11.9477435281016131,
-                    51.5009522690838750,
-                    img_last.arr.shape[1],
-                    img_last.arr.shape[0],
-                )
-            ),
-        )
-        img_last.close()
->>>>>>> de214666
-
-        with Image(
-            np.ones((1, 385, 502)), dimorder="first", crs=self.img.dataset.crs, transform=self.img.dataset.transform
-        ) as img_first:
-            self.assertEqual(img_first.arr.shape, (1, 385, 502))
-
-    def test_arr_dimorder_last(self):
-
-        with Image(
-            np.ones((385, 502, 1)), dimorder="last", crs=self.img.dataset.crs, transform=self.img.dataset.transform
-        ) as img_last:
-            self.assertEqual(img_last.arr.shape, (385, 502, 1))
-
-    def test_arr_nodata(self):
-        array = np.ones((3, 385, 502))
-
-        with Image(array, crs=self.img.dataset.crs, transform=self.img.dataset.transform, nodata=0.0) as img_nodata:
-            self.assertEqual(img_nodata.dataset.nodata, 0.0)
-            self.assertEqual(img_nodata.dataset.nodatavals, (0.0, 0.0, 0.0))
-
-    def test_set_array(self):
-        with Image(TEST_FILE, dimorder="last") as im:
-            np.putmask(im.arr, im.arr > 0, 0)
-            im.arr = im.arr + 1
-
-            self.assertTrue(np.array_equal(im.arr, np.ones(shape=im.arr.shape)))
-
-    def test_set_array_error_dimorder_first(self):
-        img_first = Image(TEST_FILE, dimorder="first")
-
-        with self.assertRaises(TypeError):
-            img_first.arr = "error"
-
-        with self.assertRaises(ValueError):
-            img_first.arr = np.ones(shape=(764, 679, 1))
-
-    def test_set_array_error_dimorder_last(self):
-        with self.assertRaises(ValueError):
-            img_last = Image(TEST_FILE, dimorder="last")
-            img_last.arr = np.ones(shape=(1, 764, 679))
-
-    def test_get_valid_data_bbox(self):
-        self.assertEqual(
-            self.img.get_valid_data_bbox(nodata=0.0),
-            (11.898660522574374, 51.51158339584816, 11.900457153148748, 51.51338002642408),
-        )
-
-    def test_mask_image(self):
-        with self.assertRaises(TypeError, msg="bbox must be of type tuple or Shapely Polygon"):
-            self.img.mask([1, 2, 3])
-
-        self.img.mask(
-            box(
-                11.9027457562112939,
-                51.4664152338322580,
-                11.9477435281016131,
-                51.5009522690838750,
-            )
-        )
-        self.assertEqual(
-            self.img.dataset.bounds,
-            BoundingBox(
-                left=11.902702941366716,
-                bottom=51.46639813686387,
-                right=11.947798368783504,
-                top=51.50098327545026,
-            ),
-        )
-
-        self.img.mask(
-            (
-                11.9027457562112939,
-                51.4664152338322580,
-                11.9477435281016131,
-                51.5009522690838750,
-            )
-        )
-        self.assertEqual(
-            self.img.dataset.bounds,
-            BoundingBox(
-                left=11.902702941366716,
-                bottom=51.46639813686387,
-                right=11.947798368783504,
-                top=51.50098327545026,
-            ),
-        )
-
-        self.img.mask(
-            box(
-                11.8919236802142620,
-                51.4664152338322580,
-                11.9477435281016131,
-                51.5009522690838750,
-            ),
-            fill=True,
-        )
-        self.assertEqual(
-            self.img.dataset.bounds,
-            BoundingBox(
-                left=11.891923157920472, bottom=51.46639813686387, right=11.947798368783504, top=51.50098327545026
-            ),
-        )
-
-    @unittest.skip("Skip until we find a better test or this also runs with Github Actions")
-    def test_warp(self):
-<<<<<<< HEAD
-        self.assertEqual(self.img.dataset.crs, CRS.from_epsg(4326))
-
-        self.img.warp(CRS.from_epsg(3857))
-        self.assertEqual(self.img.dataset.crs, CRS.from_epsg(3857))
-        self.assertEqual(self.img.dataset.meta["crs"], CRS.from_epsg(3857))
-=======
-        self.img.warp("EPSG:3857")
-        self.assertEqual(self.img.dataset.meta["crs"], "EPSG:3857")
->>>>>>> de214666
-
-        self.img.warp(CRS.from_epsg(4326), resolution=1.0)
-        self.assertEqual(1.0, self.img.dataset.transform.to_gdal()[1])
-
-        source_img = Image(TEST_FILE)
-        source_img.warp(CRS.from_epsg(3857), resolution=10)
-        target_img = Image(TEST_FILE)
-        target_img.warp(CRS.from_epsg(3857), resolution=25)
-        self.assertNotEqual(source_img.dataset.transform, target_img.dataset.transform)
-        source_img.warp(CRS.from_epsg(3857), target_align=target_img)
-        self.assertEqual(source_img.dataset.transform, target_img.dataset.transform)
-
-    @unittest.skip("Skip until we find a better test or this also runs with Github Actions")
-    def test_dn2toa(self):
-        target_dir = Path(__file__).parents[0] / "testfiles" / "satellite_data"
-        tests = [
-            {
-                "platform": Platform.Landsat8,
-                "dn_file": target_dir.joinpath("LC08_L1TP_193024_20200509_20200509_01_RT.tif"),
-                "toa_file": target_dir.joinpath("LC08_L1TP_193024_20200509_20200509_01_RT_toa.tif"),
-                "mtl_file": target_dir.joinpath("LC08_L1TP_193024_20200509_20200509_01_RT_MTL.txt"),
-                "wavelengths": ["Aerosol", "Blue", "Green", "Red", "NIR", "SWIR1", "SWIR2", "Cirrus", "TIRS1", "TIRS2"],
-            },
-            {
-                "platform": Platform.Landsat7,
-                "dn_file": target_dir.joinpath("LE07_L1TP_193024_20100420_20161215_01_T1.tif"),
-                "toa_file": target_dir.joinpath("LE07_L1TP_193024_20100420_20161215_01_T1_toa.tif"),
-                "mtl_file": target_dir.joinpath("LE07_L1TP_193024_20100420_20161215_01_T1_MTL.txt"),
-                "wavelengths": ["Blue", "Green", "Red", "NIR", "SWIR1", "TIRS1", "TIRS2", "SWIR2"],
-            },
-            {
-                "platform": Platform.Landsat5,
-                "dn_file": target_dir.joinpath("LT05_L1TP_193024_20050516_20161127_01_T1.tif"),
-                "toa_file": target_dir.joinpath("LT05_L1TP_193024_20050516_20161127_01_T1_toa.tif"),
-                "mtl_file": target_dir.joinpath("LT05_L1TP_193024_20050516_20161127_01_T1_MTL.txt"),
-                "wavelengths": ["Blue", "Green", "Red", "NIR", "SWIR1", "TIRS", "SWIR2"],
-            },
-            {
-                "platform": Platform.Sentinel2,
-                "dn_file": target_dir.joinpath("S2B_MSIL1C_20200406T101559_N0209_R065_T32UPC_20200406T130159.tif"),
-                "toa_file": target_dir.joinpath("S2B_MSIL1C_20200406T101559_N0209_R065_T32UPC_20200406T130159_toa.tif"),
-                "mtl_file": None,
-                "wavelengths": None,
-            },
-        ]
-
-        for i in range(len(tests)):
-            img_dn = Image(tests[i]["dn_file"])
-            img_toa = Image(tests[i]["toa_file"])
-            img_dn.dn2toa(
-                platform=tests[i]["platform"], mtl_file=tests[i]["mtl_file"], wavelengths=tests[i]["wavelengths"]
-            )
-
-            self.assertTrue(np.array_equal(img_dn.arr, img_toa.arr, equal_nan=True))
-            img_dn.close()
-            img_toa.close()
-
-        with self.assertRaises(AttributeError, msg=f"'mtl_file' has to be set if platform is {Platform.Landsat8}."):
-            self.img.dn2toa(platform=Platform.Landsat8)
-
-        with self.assertRaises(
-            AttributeError,
-            msg=f"Cannot convert dn2toa. Platform {Platform.Sentinel1} not "
-            f"supported [Landsat-5, Landsat-7, Landsat-8, Sentinel-2]. ",
-        ):
-            self.img.dn2toa(platform=Platform.Sentinel1)
-
-    def test__lookup_bands(self):
-        self.assertEqual(
-            ["1", "2", "3"],
-            self.img._lookup_bands(Platform.Landsat5, ["Blue", "Green", "Red"]),
-        )
-        self.assertEqual(
-            ["8", "10", "11"],
-            self.img._lookup_bands(Platform.Landsat8, ["PAN", "Tirs1", "Tirs2"]),
-        )
-
-    def test_get_tiles(self):
-        for idx, each in enumerate(self.img.get_tiles(5, 5, 1)):
-            self.assertIsInstance(each, windows.Window)
-            if idx == 2578:
-                self.assertEqual(each, windows.Window(col_off=79, row_off=649, width=7, height=7))
-
-        self.assertEqual(idx, 20807)
-
-    def test_get_subset(self):
-        for idx, each in enumerate(self.img.get_tiles(5, 5, 1)):
-            if idx == 2578:
-                array, bounds = self.img.get_subset(each)
-                self.assertTrue(np.array_equal(array, np.zeros(shape=(7, 7), dtype=array.dtype)))
-                self.assertEqual(bounds, (11.903960582768779, 51.45624717410995, 11.904589403469808, 51.45687599481152))
-
-    def test_get_dask_array(self):
-        self.assertIsInstance(self.img.to_dask_array(chunk_size=(1, 10, 10)), dask.array.core.Array)
-
-    def test_write_to_file(self):
-        self.img.write_to_file(r"result.tif", np.uint16)
-        with Image("result.tif") as img2:
-            self.assertTrue(np.array_equal(img2.arr, self.img.arr))
-
-        os.remove(r"result.tif")
-
-        self.img.write_to_file(r"result.tif", "min", compress="lzw")
-        with Image("result.tif") as img2:
-            self.assertEqual(img2.arr.dtype, "uint8")
-            self.assertEqual(img2.dataset.profile["compress"], "lzw")
-
-        os.remove(r"result.tif")
-
-        self.img.write_to_file(r"result.tif", np.uint8, compress="packbits", kwargs={"tiled": True})
-        with Image("result.tif") as img2:
-            self.assertEqual(img2.arr.dtype, "uint8")
-            self.assertEqual(img2.dataset.profile["tiled"], True)
-
-        os.remove(r"result.tif")
-
-        with Image(self.img.arr, crs=self.img.dataset.crs, transform=self.img.dataset.transform) as img3:
-            img3.write_to_file(r"result.tif", np.uint16)
-
-        with Image("result.tif") as img4:
-            self.assertTrue(np.array_equal(img4.arr, self.img.arr))
-
-        os.remove(r"result.tif")
-
-
-if __name__ == "__main__":
-    unittest.main()
+#!/usr/bin/env python3
+import os
+import unittest
+from pathlib import Path
+
+import dask.array
+import numpy as np
+from rasterio import windows
+from rasterio.coords import BoundingBox
+from rasterio.transform import from_bounds
+from shapely.geometry import box
+from ukis_pysat.members import Platform
+from ukis_pysat.raster import Image
+
+TEST_FILE = Path(__file__).parents[0] / "testfiles" / "dummy.tif"
+
+
+class RasterTest(unittest.TestCase):
+    def setUp(self):
+        self.img = Image(TEST_FILE)
+
+    def tearDown(self):
+        self.img.close()
+
+    def test_init(self):
+        with Image(self.img.dataset) as img:
+            self.assertTrue(np.array_equal(self.img.arr, img.arr))
+
+    def test_context(self):
+        with Image(TEST_FILE) as raster_file:
+            self.assertTrue(np.array_equal(self.img.arr, raster_file.arr))
+
+    def test_init_fail_invalid_path(self):
+        with self.assertRaises(TypeError):
+            Image(1)
+
+    def test_init_fail_invalid_dataset(self):
+        with self.assertRaises(
+            TypeError,
+        ):
+            Image(1)
+
+    def test_init_with_arry_fail_missing_crs_and_transform(self):
+        with self.assertRaises(TypeError):
+            Image(data=self.img.arr)
+
+    def test_init_with_arry_fail_missing_transform(self):
+        with self.assertRaises(TypeError):
+            Image(data=self.img.arr, crs=self.img.dataset.crs)
+
+    def test_init_with_array(self):
+        with Image(self.img.arr, crs=self.img.dataset.crs, transform=self.img.dataset.transform) as img:
+            self.assertTrue(np.array_equal(self.img.arr, img.arr))
+
+    def test_init_2dim(self):
+        with Image(np.ones(shape=(385, 502)), crs=self.img.dataset.crs, transform=self.img.dataset.transform) as img:
+            self.assertEqual(img.arr.ndim, 3)
+            self.assertEqual(len(img.arr), 1)
+            self.assertEqual(img.arr.shape, (1, 385, 502))
+
+    def test_init_with_arry_fail_missing_crs(self):
+        with self.assertRaises(TypeError):
+            Image(data=self.img.arr, crs=self.img.dataset.transform)
+
+    def test_dimorder_error(self):
+        with self.assertRaises(TypeError):
+            Image(TEST_FILE, dimorder="middle")
+
+    def test_file_dimorder_first(self):
+        with Image(TEST_FILE, dimorder="first") as img_first:
+            img_first.mask(
+                box(
+                    11.9027457562112939,
+                    51.4664152338322580,
+                    11.9477435281016131,
+                    51.5009522690838750,
+                )
+            )
+            self.assertEqual(img_first.arr.shape, (1, 385, 502))
+            self.assertEqual(
+                str(img_first.dataset.transform),
+                str(
+                    from_bounds(
+                        11.9027457562112939,
+                        51.4664152338322580,
+                        11.9477435281016131,
+                        51.5009522690838750,
+                        img_first.arr.shape[2],
+                        img_first.arr.shape[1],
+                    )
+                ),
+            )
+
+    def test_file_dimorder_last(self):
+        with Image(TEST_FILE, dimorder="last") as img_last:
+            img_last.mask(
+                box(
+                    11.9027457562112939,
+                    51.4664152338322580,
+                    11.9477435281016131,
+                    51.5009522690838750,
+                )
+            )
+            self.assertEqual(img_last.arr.shape, (385, 502, 1))
+            self.assertEqual(
+                str(img_last.dataset.transform),
+                str(
+                    from_bounds(
+                        11.9027457562112939,
+                        51.4664152338322580,
+                        11.9477435281016131,
+                        51.5009522690838750,
+                        img_last.arr.shape[1],
+                        img_last.arr.shape[0],
+                    )
+                ),
+            )
+
+    def test_arr_dimorder_first(self):
+        with Image(
+            np.ones((1, 385, 502)), dimorder="first", crs=self.img.dataset.crs, transform=self.img.dataset.transform
+        ) as img_first:
+            self.assertEqual(img_first.arr.shape, (1, 385, 502))
+
+    def test_arr_dimorder_last(self):
+        with Image(
+            np.ones((385, 502, 1)), dimorder="last", crs=self.img.dataset.crs, transform=self.img.dataset.transform
+        ) as img_last:
+            self.assertEqual(img_last.arr.shape, (385, 502, 1))
+
+    def test_arr_nodata(self):
+        array = np.ones((3, 385, 502))
+
+        with Image(array, crs=self.img.dataset.crs, transform=self.img.dataset.transform, nodata=0.0) as img_nodata:
+            self.assertEqual(img_nodata.dataset.nodata, 0.0)
+            self.assertEqual(img_nodata.dataset.nodatavals, (0.0, 0.0, 0.0))
+
+    def test_set_array(self):
+        with Image(TEST_FILE, dimorder="last") as im:
+            np.putmask(im.arr, im.arr > 0, 0)
+            im.arr = im.arr + 1
+
+            self.assertTrue(np.array_equal(im.arr, np.ones(shape=im.arr.shape)))
+
+    def test_set_array_error_dimorder_first(self):
+        img_first = Image(TEST_FILE, dimorder="first")
+
+        with self.assertRaises(TypeError):
+            img_first.arr = "error"
+
+        with self.assertRaises(ValueError):
+            img_first.arr = np.ones(shape=(764, 679, 1))
+
+    def test_set_array_error_dimorder_last(self):
+        with self.assertRaises(ValueError):
+            img_last = Image(TEST_FILE, dimorder="last")
+            img_last.arr = np.ones(shape=(1, 764, 679))
+
+    def test_get_valid_data_bbox(self):
+        self.assertEqual(
+            self.img.get_valid_data_bbox(nodata=0.0),
+            (11.898660522574374, 51.51158339584816, 11.900457153148748, 51.51338002642408),
+        )
+
+    def test_mask_image(self):
+        with self.assertRaises(TypeError, msg="bbox must be of type tuple or Shapely Polygon"):
+            self.img.mask([1, 2, 3])
+
+        self.img.mask(
+            box(
+                11.9027457562112939,
+                51.4664152338322580,
+                11.9477435281016131,
+                51.5009522690838750,
+            )
+        )
+        self.assertEqual(
+            self.img.dataset.bounds,
+            BoundingBox(
+                left=11.902702941366716,
+                bottom=51.46639813686387,
+                right=11.947798368783504,
+                top=51.50098327545026,
+            ),
+        )
+
+        self.img.mask(
+            (
+                11.9027457562112939,
+                51.4664152338322580,
+                11.9477435281016131,
+                51.5009522690838750,
+            )
+        )
+        self.assertEqual(
+            self.img.dataset.bounds,
+            BoundingBox(
+                left=11.902702941366716,
+                bottom=51.46639813686387,
+                right=11.947798368783504,
+                top=51.50098327545026,
+            ),
+        )
+
+        self.img.mask(
+            box(
+                11.8919236802142620,
+                51.4664152338322580,
+                11.9477435281016131,
+                51.5009522690838750,
+            ),
+            fill=True,
+        )
+        self.assertEqual(
+            self.img.dataset.bounds,
+            BoundingBox(
+                left=11.891923157920472, bottom=51.46639813686387, right=11.947798368783504, top=51.50098327545026
+            ),
+        )
+
+    @unittest.skip("Skip until we find a better test or this also runs with Github Actions")
+    def test_warp(self):
+        self.img.warp("EPSG:3857")
+        self.assertEqual(self.img.dataset.meta["crs"], "EPSG:3857")
+
+        self.img.warp("EPSG:4326", resolution=1.0)
+        self.assertEqual(1.0, self.img.dataset.transform.to_gdal()[1])
+
+        source_img = Image(TEST_FILE)
+        source_img.warp("EPSG:3857", resolution=10)
+        target_img = Image(TEST_FILE)
+        target_img.warp("EPSG:3857", resolution=25)
+        self.assertNotEqual(source_img.dataset.transform, target_img.dataset.transform)
+        source_img.warp("EPSG:3857", target_align=target_img)
+        self.assertEqual(source_img.dataset.transform, target_img.dataset.transform)
+
+    @unittest.skip("Skip until we find a better test or this also runs with Github Actions")
+    def test_dn2toa(self):
+        target_dir = Path(__file__).parents[0] / "testfiles" / "satellite_data"
+        tests = [
+            {
+                "platform": Platform.Landsat8,
+                "dn_file": target_dir.joinpath("LC08_L1TP_193024_20200509_20200509_01_RT.tif"),
+                "toa_file": target_dir.joinpath("LC08_L1TP_193024_20200509_20200509_01_RT_toa.tif"),
+                "mtl_file": target_dir.joinpath("LC08_L1TP_193024_20200509_20200509_01_RT_MTL.txt"),
+                "wavelengths": ["Aerosol", "Blue", "Green", "Red", "NIR", "SWIR1", "SWIR2", "Cirrus", "TIRS1", "TIRS2"],
+            },
+            {
+                "platform": Platform.Landsat7,
+                "dn_file": target_dir.joinpath("LE07_L1TP_193024_20100420_20161215_01_T1.tif"),
+                "toa_file": target_dir.joinpath("LE07_L1TP_193024_20100420_20161215_01_T1_toa.tif"),
+                "mtl_file": target_dir.joinpath("LE07_L1TP_193024_20100420_20161215_01_T1_MTL.txt"),
+                "wavelengths": ["Blue", "Green", "Red", "NIR", "SWIR1", "TIRS1", "TIRS2", "SWIR2"],
+            },
+            {
+                "platform": Platform.Landsat5,
+                "dn_file": target_dir.joinpath("LT05_L1TP_193024_20050516_20161127_01_T1.tif"),
+                "toa_file": target_dir.joinpath("LT05_L1TP_193024_20050516_20161127_01_T1_toa.tif"),
+                "mtl_file": target_dir.joinpath("LT05_L1TP_193024_20050516_20161127_01_T1_MTL.txt"),
+                "wavelengths": ["Blue", "Green", "Red", "NIR", "SWIR1", "TIRS", "SWIR2"],
+            },
+            {
+                "platform": Platform.Sentinel2,
+                "dn_file": target_dir.joinpath("S2B_MSIL1C_20200406T101559_N0209_R065_T32UPC_20200406T130159.tif"),
+                "toa_file": target_dir.joinpath("S2B_MSIL1C_20200406T101559_N0209_R065_T32UPC_20200406T130159_toa.tif"),
+                "mtl_file": None,
+                "wavelengths": None,
+            },
+        ]
+
+        for i in range(len(tests)):
+            img_dn = Image(tests[i]["dn_file"])
+            img_toa = Image(tests[i]["toa_file"])
+            img_dn.dn2toa(
+                platform=tests[i]["platform"], mtl_file=tests[i]["mtl_file"], wavelengths=tests[i]["wavelengths"]
+            )
+
+            self.assertTrue(np.array_equal(img_dn.arr, img_toa.arr, equal_nan=True))
+            img_dn.close()
+            img_toa.close()
+
+        with self.assertRaises(AttributeError, msg=f"'mtl_file' has to be set if platform is {Platform.Landsat8}."):
+            self.img.dn2toa(platform=Platform.Landsat8)
+
+        with self.assertRaises(
+            AttributeError,
+            msg=f"Cannot convert dn2toa. Platform {Platform.Sentinel1} not "
+            f"supported [Landsat-5, Landsat-7, Landsat-8, Sentinel-2]. ",
+        ):
+            self.img.dn2toa(platform=Platform.Sentinel1)
+
+    def test__lookup_bands(self):
+        self.assertEqual(
+            ["1", "2", "3"],
+            self.img._lookup_bands(Platform.Landsat5, ["Blue", "Green", "Red"]),
+        )
+        self.assertEqual(
+            ["8", "10", "11"],
+            self.img._lookup_bands(Platform.Landsat8, ["PAN", "Tirs1", "Tirs2"]),
+        )
+
+    def test_get_tiles(self):
+        for idx, each in enumerate(self.img.get_tiles(5, 5, 1)):
+            self.assertIsInstance(each, windows.Window)
+            if idx == 2578:
+                self.assertEqual(each, windows.Window(col_off=79, row_off=649, width=7, height=7))
+
+        self.assertEqual(idx, 20807)
+
+    def test_get_subset(self):
+        for idx, each in enumerate(self.img.get_tiles(5, 5, 1)):
+            if idx == 2578:
+                array, bounds = self.img.get_subset(each)
+                self.assertTrue(np.array_equal(array, np.zeros(shape=(7, 7), dtype=array.dtype)))
+                self.assertEqual(bounds, (11.903960582768779, 51.45624717410995, 11.904589403469808, 51.45687599481152))
+
+    def test_get_dask_array(self):
+        self.assertIsInstance(self.img.to_dask_array(chunk_size=(1, 10, 10)), dask.array.core.Array)
+
+    def test_write_to_file(self):
+        self.img.write_to_file(r"result.tif", np.uint16)
+        with Image("result.tif") as img2:
+            self.assertTrue(np.array_equal(img2.arr, self.img.arr))
+
+        os.remove(r"result.tif")
+
+        self.img.write_to_file(r"result.tif", "min", compress="lzw")
+        with Image("result.tif") as img2:
+            self.assertEqual(img2.arr.dtype, "uint8")
+            self.assertEqual(img2.dataset.profile["compress"], "lzw")
+
+        os.remove(r"result.tif")
+
+        self.img.write_to_file(r"result.tif", np.uint8, compress="packbits", kwargs={"tiled": True})
+        with Image("result.tif") as img2:
+            self.assertEqual(img2.arr.dtype, "uint8")
+            self.assertEqual(img2.dataset.profile["tiled"], True)
+
+        os.remove(r"result.tif")
+
+        with Image(self.img.arr, crs=self.img.dataset.crs, transform=self.img.dataset.transform) as img3:
+            img3.write_to_file(r"result.tif", np.uint16)
+
+        with Image("result.tif") as img4:
+            self.assertTrue(np.array_equal(img4.arr, self.img.arr))
+
+        os.remove(r"result.tif")
+
+
+if __name__ == "__main__":
+    unittest.main()