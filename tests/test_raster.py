--- conflicted
+++ resolved
@@ -1,4 +1,4 @@
-<<<<<<< HEAD
+#!/usr/bin/env python3
 import os
 import unittest
 
@@ -8,32 +8,55 @@
 from rasterio.coords import BoundingBox
 from rasterio.transform import from_bounds
 from shapely.geometry import box
-
 from ukis_pysat.members import Platform
 from ukis_pysat.raster import Image
 
-img = Image(path=os.path.join(os.path.dirname(__file__), "testfiles", "dummy.tif"))
+TEST_FILE = os.path.join(os.path.dirname(__file__), "testfiles", "dummy.tif")
 
 
 class DataTest(unittest.TestCase):
+    def setUp(self):
+        self.img = Image(TEST_FILE)
+
+    def tearDown(self):
+        self.img.close()
+
     def test_init(self):
-        with self.assertRaises(TypeError, msg=f"path must be of type str"):
-            Image(path=1)
-
-        with self.assertRaises(
-            TypeError, msg=f"dataset must be of type rasterio.io.DatasetReader and arr must be of type numpy.ndarray"
-        ):
-            Image(dataset=1, arr=img.arr)
-
-        with self.assertRaises(
-            TypeError, msg=f"dataset must be of type rasterio.io.DatasetReader and arr must be of type numpy.ndarray"
-        ):
-            Image(arr=img.arr)
-
-        self.assertTrue(np.array_equal(img.arr, Image(dataset=img.dataset, arr=img.arr).arr))
+        img = Image(self.img.dataset)
+        self.assertTrue(np.array_equal(self.img.arr, img.arr))
+        img.close()
+
+    def test_init_fail_invalid_path(self):
+        with self.assertRaises(TypeError):
+            Image(1)
+
+    def test_init_fail_invalid_dataset(self):
+        with self.assertRaises(TypeError,):
+            Image(1)
+
+    def test_init_with_arry_fail_missing_crs_and_transform(self):
+        with self.assertRaises(TypeError):
+            Image(data=self.img.arr)
+
+    def test_init_with_arry_fail_missing_transform(self):
+        with self.assertRaises(TypeError):
+            Image(data=self.img.arr, crs=self.img.crs)
+
+    def test_init_with_array(self):
+        img = Image(self.img.arr, crs=self.img.crs, transform=self.img.transform)
+        self.assertTrue(np.array_equal(self.img.arr, img.arr))
+        img.close()
+
+    def test_init_with_arry_fail_missing_crs(self):
+        with self.assertRaises(TypeError):
+            Image(data=self.img.arr, crs=self.img.transform)
+
+    def test_dimorder_error(self):
+        with self.assertRaises(TypeError):
+            img_first = Image(TEST_FILE, dimorder="middle")
 
     def test_arr(self):
-        img_first = Image(path=os.path.join(os.path.dirname(__file__), "testfiles", "dummy.tif"), dimorder="first")
+        img_first = Image(TEST_FILE, dimorder="first")
         img_first.mask_image(box(11.9027457562112939, 51.4664152338322580, 11.9477435281016131, 51.5009522690838750,))
         self.assertEqual(img_first.arr.shape, (1, 385, 502))
         self.assertEqual(
@@ -49,8 +72,9 @@
                 )
             ),
         )
-
-        img_last = Image(path=os.path.join(os.path.dirname(__file__), "testfiles", "dummy.tif"), dimorder="last")
+        img_first.close()
+
+        img_last = Image(TEST_FILE, dimorder="last")
         img_last.mask_image(box(11.9027457562112939, 51.4664152338322580, 11.9477435281016131, 51.5009522690838750,))
         self.assertEqual(img_last.arr.shape, (385, 502, 1))
         self.assertEqual(
@@ -66,64 +90,62 @@
                 )
             ),
         )
-
-        img = Image(path=os.path.join(os.path.dirname(__file__), "testfiles", "dummy.tif"), dimorder="first")
-        img_first = Image(dataset=img.dataset, arr=np.ones((1, 385, 502)), dimorder="first")
+        img_last.close()
+
+        img_first = Image(np.ones((1, 385, 502)), dimorder="first", crs=self.img.crs, transform=self.img.transform)
         self.assertEqual(img_first.arr.shape, (1, 385, 502))
-
-        img_last = Image(dataset=img.dataset, arr=np.ones((385, 502, 1)), dimorder="last")
+        img_first.close()
+
+        img_last = Image(np.ones((1, 385, 502)), dimorder="last", crs=self.img.crs, transform=self.img.transform)
         self.assertEqual(img_last.arr.shape, (385, 502, 1))
-
-        with self.assertRaises(AttributeError, msg="dimorder for bands or channels must be either 'first' or 'last'."):
-            img_first = Image(path=os.path.join(os.path.dirname(__file__), "testfiles", "dummy.tif"), dimorder="middle")
-            img_first.arr
+        img_last.close()
 
     def test_get_valid_data_bbox(self):
         self.assertEqual(
-            img.get_valid_data_bbox(), (11.896863892, 51.515176657, 11.896863892, 51.515176657),
-        )
-        self.assertEqual(
-            img.get_valid_data_bbox(nodata=1), (11.896863892, 51.446545369, 11.9578595, 51.515176657),
+            self.img.get_valid_data_bbox(), (11.896863892, 51.515176657, 11.896863892, 51.515176657),
+        )
+        self.assertEqual(
+            self.img.get_valid_data_bbox(nodata=1), (11.896863892, 51.446545369, 11.9578595, 51.515176657),
         )
 
     def test_mask_image(self):
         with self.assertRaises(TypeError, msg="bbox must be of type tuple or Shapely Polygon"):
-            img.mask_image([1, 2, 3])
-
-        img.mask_image(box(11.9027457562112939, 51.4664152338322580, 11.9477435281016131, 51.5009522690838750,))
-        self.assertEqual(
-            img.dataset.bounds,
+            self.img.mask_image([1, 2, 3])
+
+        self.img.mask_image(box(11.9027457562112939, 51.4664152338322580, 11.9477435281016131, 51.5009522690838750,))
+        self.assertEqual(
+            self.img.dataset.bounds,
             BoundingBox(
                 left=11.902702941366716, bottom=51.46639813686387, right=11.947798368783504, top=51.50098327545026,
             ),
         )
 
-        img.mask_image((11.9027457562112939, 51.4664152338322580, 11.9477435281016131, 51.5009522690838750,))
-        self.assertEqual(
-            img.dataset.bounds,
+        self.img.mask_image((11.9027457562112939, 51.4664152338322580, 11.9477435281016131, 51.5009522690838750,))
+        self.assertEqual(
+            self.img.dataset.bounds,
             BoundingBox(
                 left=11.902702941366716, bottom=51.46639813686387, right=11.947798368783504, top=51.50098327545026,
             ),
         )
 
-        img.mask_image(
+        self.img.mask_image(
             box(11.8919236802142620, 51.4664152338322580, 11.9477435281016131, 51.5009522690838750,), pad=True,
         )
         self.assertEqual(
-            img.dataset.bounds,
+            self.img.dataset.bounds,
             BoundingBox(
                 left=11.891923157920472, bottom=51.46639813686387, right=11.947798368783504, top=51.50098327545026
             ),
         )
 
     def test_warp(self):
-        self.assertEqual(img.crs, "EPSG:4326")
-
-        img.warp("EPSG:3857")
-        self.assertEqual(img.crs, "EPSG:3857")
-
-        img.warp("EPSG:4326", resolution=1.0)
-        self.assertEqual(1.0, img.transform.to_gdal()[1])
+        self.assertEqual(self.img.crs, "EPSG:4326")
+
+        self.img.warp("EPSG:3857")
+        self.assertEqual(self.img.crs, "EPSG:3857")
+
+        self.img.warp("EPSG:4326", resolution=1.0)
+        self.assertEqual(1.0, self.img.transform.to_gdal()[1])
 
     def test_dn2toa(self):
         target_dir = os.path.join(os.path.dirname(__file__), "testfiles", "satellite_data")
@@ -161,245 +183,6 @@
         ]
 
         for i in range(len(tests)):
-            img_dn = Image(path=tests[i]["dn_file"])
-            img_toa = Image(path=tests[i]["toa_file"])
-            img_dn.dn2toa(
-                platform=tests[i]["platform"], mtl_file=tests[i]["mtl_file"], wavelengths=tests[i]["wavelengths"]
-            )
-            self.assertTrue(np.array_equal(img_dn.arr, img_toa.arr))
-
-        with self.assertRaises(AttributeError, msg=f"'mtl_file' has to be set if platform is {Platform.Landsat8}."):
-            img.dn2toa(platform=Platform.Landsat8)
-
-        with self.assertRaises(
-            AttributeError,
-            msg=f"Cannot convert dn2toa. Platform {Platform.Sentinel1} not "
-            f"supported [Landsat-5, Landsat-7, Landsat-8, Sentinel-2]. ",
-        ):
-            img.dn2toa(platform=Platform.Sentinel1)
-
-    def test__lookup_bands(self):
-        self.assertEqual(
-            ["1", "2", "3"], img._lookup_bands(Platform.Landsat5, ["Blue", "Green", "Red"]),
-        )
-        self.assertEqual(
-            ["8", "10", "11"], img._lookup_bands(Platform.Landsat8, ["PAN", "Tirs1", "Tirs2"]),
-        )
-
-    def test_get_tiles(self):
-        for idx, each in enumerate(img.get_tiles(5, 5, 1)):
-            self.assertIsInstance(each, windows.Window)
-            if idx == 2578:
-                self.assertEqual(each, windows.Window(col_off=79, row_off=649, width=7, height=7))
-
-        self.assertEqual(idx, 20807)
-
-    def test_get_subset(self):
-        for idx, each in enumerate(img.get_tiles(5, 5, 1)):
-            if idx == 2578:
-                array, bounds = img.get_subset(each)
-                self.assertTrue(np.array_equal(array, np.zeros(shape=(7, 7), dtype=array.dtype)))
-                self.assertEqual(bounds, (11.903960582768779, 51.45624717410995, 11.904589403469808, 51.45687599481152))
-
-    def test_get_dask_array(self):
-        self.assertIsInstance(img.to_dask_array(chunk_size=(1, 10, 10)), dask.array.core.Array)
-
-    def test_write_to_file(self):
-        img.write_to_file(r"result.tif", np.uint16)
-        img2 = Image("result.tif")
-        self.assertTrue(np.array_equal(img2.arr, img.arr))
-
-        img2.close()
-        os.remove(r"result.tif")
-
-        img.write_to_file(r"result.tif", "min", compress="lzw")
-        img2 = Image("result.tif")
-        self.assertEqual(img2.arr.dtype, "uint8")
-        self.assertEqual(img2.dataset.profile["compress"], "lzw")
-
-        img2.close()
-        os.remove(r"result.tif")
-
-
-if __name__ == "__main__":
-    unittest.main()
-=======
-import os
-import unittest
-
-import dask.array
-import numpy as np
-from rasterio import windows
-from rasterio.coords import BoundingBox
-from rasterio.transform import from_bounds
-from shapely.geometry import box
-from ukis_pysat.members import Platform
-from ukis_pysat.raster import Image
-
-TEST_FILE = os.path.join(os.path.dirname(__file__), "testfiles", "dummy.tif")
-
-
-class DataTest(unittest.TestCase):
-    def setUp(self):
-        self.img = Image(TEST_FILE)
-
-    def tearDown(self):
-        self.img.close()
-
-    def test_init(self):
-        img = Image(self.img.dataset)
-        self.assertTrue(np.array_equal(self.img.arr, img.arr))
-        img.close()
-
-    def test_init_fail_invalid_path(self):
-        with self.assertRaises(TypeError):
-            Image(1)
-
-    def test_init_fail_invalid_dataset(self):
-        with self.assertRaises(TypeError,):
-            Image(1)
-
-    def test_init_with_arry_fail_missing_crs_and_transform(self):
-        with self.assertRaises(TypeError):
-            Image(data=self.img.arr)
-
-    def test_init_with_arry_fail_missing_transform(self):
-        with self.assertRaises(TypeError):
-            Image(data=self.img.arr, crs=self.img.crs)
-
-    def test_init_with_array(self):
-        img = Image(self.img.arr, crs=self.img.crs, transform=self.img.transform)
-        self.assertTrue(np.array_equal(self.img.arr, img.arr))
-        img.close()
-
-    def test_init_with_arry_fail_missing_crs(self):
-        with self.assertRaises(TypeError):
-            Image(data=self.img.arr, crs=self.img.transform)
-
-    def test_dimorder_error(self):
-        with self.assertRaises(TypeError):
-            img_first = Image(TEST_FILE, dimorder="middle")
-
-    def test_arr_first(self):
-        img_first = Image(TEST_FILE, dimorder="first")
-        img_first.mask_image(box(11.9027457562112939, 51.4664152338322580, 11.9477435281016131, 51.5009522690838750,))
-        self.assertEqual(img_first.arr.shape, (1, 385, 502))
-        self.assertEqual(
-            str(img_first.transform),
-            str(
-                from_bounds(
-                    11.9027457562112939,
-                    51.4664152338322580,
-                    11.9477435281016131,
-                    51.5009522690838750,
-                    img_first.arr.shape[2],
-                    img_first.arr.shape[1],
-                )
-            ),
-        )
-
-    def test_arr_last(self):
-        img_last = Image(TEST_FILE, dimorder="last")
-        img_last.mask_image(box(11.9027457562112939, 51.4664152338322580, 11.9477435281016131, 51.5009522690838750,))
-        self.assertEqual(img_last.arr.shape, (385, 502, 1))
-        self.assertEqual(
-            str(img_last.transform),
-            str(
-                from_bounds(
-                    11.9027457562112939,
-                    51.4664152338322580,
-                    11.9477435281016131,
-                    51.5009522690838750,
-                    img_last.arr.shape[1],
-                    img_last.arr.shape[0],
-                )
-            ),
-        )
-
-    def test_get_valid_data_bbox(self):
-        self.assertEqual(
-            self.img.get_valid_data_bbox(), (11.896863892, 51.515176657, 11.896863892, 51.515176657),
-        )
-        self.assertEqual(
-            self.img.get_valid_data_bbox(nodata=1), (11.896863892, 51.446545369, 11.9578595, 51.515176657),
-        )
-
-    def test_mask_image_invalid_bbox(self):
-        with self.assertRaises(TypeError, msg="bbox must be of type tuple or Shapely Polygon"):
-            self.img.mask_image([1, 2, 3])
-
-    def test_mask_image(self):
-        self.img.mask_image(box(11.9027457562112939, 51.4664152338322580, 11.9477435281016131, 51.5009522690838750,))
-        self.assertEqual(
-            self.img.dataset.bounds,
-            BoundingBox(
-                left=11.902702941366716, bottom=51.46639813686387, right=11.947798368783504, top=51.50098327545026,
-            ),
-        )
-
-        self.img.mask_image((11.9027457562112939, 51.4664152338322580, 11.9477435281016131, 51.5009522690838750,))
-        self.assertEqual(
-            self.img.dataset.bounds,
-            BoundingBox(
-                left=11.902702941366716, bottom=51.46639813686387, right=11.947798368783504, top=51.50098327545026,
-            ),
-        )
-
-        self.img.mask_image(
-            box(11.8919236802142620, 51.4664152338322580, 11.9477435281016131, 51.5009522690838750,), pad=True,
-        )
-        self.assertEqual(
-            self.img.dataset.bounds,
-            BoundingBox(
-                left=11.891923157920472, bottom=51.46639813686387, right=11.947798368783504, top=51.50098327545026
-            ),
-        )
-
-    def test_warp(self):
-        self.assertEqual(self.img.crs, "EPSG:4326")
-
-        self.img.warp("EPSG:3857")
-        self.assertEqual(self.img.crs, "EPSG:3857")
-
-        self.img.warp("EPSG:4326", resolution=1.0)
-        self.assertEqual(1.0, self.img.transform.to_gdal()[1])
-
-    def test_dn2toa(self):
-        target_dir = os.path.join(os.path.dirname(__file__), "testfiles", "satellite_data")
-        tests = [
-            {
-                "platform": Platform.Landsat8,
-                "dn_file": os.path.join(target_dir, "LC08_L1TP_193024_20200509_20200509_01_RT.tif"),
-                "toa_file": os.path.join(target_dir, "LC08_L1TP_193024_20200509_20200509_01_RT_toa.tif"),
-                "mtl_file": os.path.join(target_dir, "LC08_L1TP_193024_20200509_20200509_01_RT_MTL.txt"),
-                "wavelengths": ["Aerosol", "Blue", "Green", "Red", "NIR", "SWIR1", "SWIR2", "Cirrus", "TIRS1", "TIRS2"],
-            },
-            {
-                "platform": Platform.Landsat7,
-                "dn_file": os.path.join(target_dir, "LE07_L1TP_193024_20100420_20161215_01_T1.tif"),
-                "toa_file": os.path.join(target_dir, "LE07_L1TP_193024_20100420_20161215_01_T1_toa.tif"),
-                "mtl_file": os.path.join(target_dir, "LE07_L1TP_193024_20100420_20161215_01_T1_MTL.txt"),
-                "wavelengths": ["Blue", "Green", "Red", "NIR", "SWIR1", "TIRS1", "TIRS2", "SWIR2"],
-            },
-            {
-                "platform": Platform.Landsat5,
-                "dn_file": os.path.join(target_dir, "LT05_L1TP_193024_20050516_20161127_01_T1.tif"),
-                "toa_file": os.path.join(target_dir, "LT05_L1TP_193024_20050516_20161127_01_T1_toa.tif"),
-                "mtl_file": os.path.join(target_dir, "LT05_L1TP_193024_20050516_20161127_01_T1_MTL.txt"),
-                "wavelengths": ["Blue", "Green", "Red", "NIR", "SWIR1", "TIRS", "SWIR2"],
-            },
-            {
-                "platform": Platform.Sentinel2,
-                "dn_file": os.path.join(target_dir, "S2B_MSIL1C_20200406T101559_N0209_R065_T32UPC_20200406T130159.tif"),
-                "toa_file": os.path.join(
-                    target_dir, "S2B_MSIL1C_20200406T101559_N0209_R065_T32UPC_20200406T130159_toa.tif"
-                ),
-                "mtl_file": None,
-                "wavelengths": None,
-            },
-        ]
-
-        for i in range(len(tests)):
             img_dn = Image(tests[i]["dn_file"])
             img_toa = Image(tests[i]["toa_file"])
             img_dn.dn2toa(
@@ -469,5 +252,4 @@
 
 
 if __name__ == "__main__":
-    unittest.main()
->>>>>>> 94c62822
+    unittest.main()